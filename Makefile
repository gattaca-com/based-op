--- conflicted
+++ resolved
@@ -24,13 +24,8 @@
 
 build: build-portal build-op-node build-op-geth ## 🏗️ Build
 
-<<<<<<< HEAD
-build-mux:
-	docker buildx build -t bop-mux --build-context reth=./reth ./based
-=======
 build-portal:
-	docker build -t based_portal_local --build-context reth=./reth ./based
->>>>>>> edbfbdf7
+	docker buildx build -t based_portal_local --build-context reth=./reth ./based
 
 build-op-node: ## 🏗️ Build OP node from optimism directory
 	cd optimism && \

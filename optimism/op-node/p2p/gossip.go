--- conflicted
+++ resolved
@@ -5,7 +5,6 @@
 	"context"
 	"crypto/sha256"
 	"encoding/binary"
-	"encoding/gob"
 	"errors"
 	"fmt"
 	"sync"
@@ -273,7 +272,6 @@
 
 func BuildNewFragValidator(log log.Logger, cfg *rollup.Config, runCfg GossipRuntimeConfig, newFragVersion NewFragVersion) pubsub.ValidatorEx {
 	return func(ctx context.Context, id peer.ID, message *pubsub.Message) pubsub.ValidationResult {
-<<<<<<< HEAD
 		var signedFrag eth.SignedNewFrag
 
 		data := message.GetData()
@@ -282,26 +280,13 @@
 			return pubsub.ValidationReject
 		}
 
-		message.ValidatorData = signedFrag.Frag
-=======
-		// TODO: Replace workaround with actual deserialization
-		dec := gob.NewDecoder(bytes.NewReader(message.GetData()))
-		var signedFrag eth.SignedNewFrag
-		if err := dec.Decode(&signedFrag); err != nil {
-			log.Warn("failed to decode signed fragment", "err", err, "peer", id)
-			return pubsub.ValidationReject
-		}
-
 		message.ValidatorData = &signedFrag
-
->>>>>>> 0c6d15c9
 		return pubsub.ValidationAccept
 	}
 }
 
 func BuildSealFragValidator(log log.Logger, cfg *rollup.Config, runCfg GossipRuntimeConfig, sealFragVersion SealFragVersion) pubsub.ValidatorEx {
 	return func(ctx context.Context, id peer.ID, message *pubsub.Message) pubsub.ValidationResult {
-<<<<<<< HEAD
 		var signedSeal eth.SignedSeal
 
 		data := message.GetData()
@@ -310,19 +295,7 @@
 			return pubsub.ValidationReject
 		}
 
-		message.ValidatorData = signedSeal.Seal
-=======
-		// TODO: Replace workaround with actual deserialization
-		dec := gob.NewDecoder(bytes.NewReader(message.GetData()))
-		var signedSeal eth.SignedSeal
-		if err := dec.Decode(&signedSeal); err != nil {
-			log.Warn("failed to decode signed seal", "err", err, "peer", id)
-			return pubsub.ValidationReject
-		}
-
 		message.ValidatorData = &signedSeal
-
->>>>>>> 0c6d15c9
 		return pubsub.ValidationAccept
 	}
 }
@@ -687,42 +660,18 @@
 	}
 }
 
-<<<<<<< HEAD
-func (p *publisher) PublishNewFrag(ctx context.Context, signedFrag eth.SignedNewFrag) error {
+func (p *publisher) PublishNewFrag(ctx context.Context, from peer.ID, signedFrag *eth.SignedNewFrag) error {
 	buf := new(bytes.Buffer)
 	signedFrag.MarshalSSZ(buf)
-=======
-func (p *publisher) PublishNewFrag(ctx context.Context, from peer.ID, signedFrag *eth.SignedNewFrag) error {
-	// TODO: Replace workaround with actual serialization
-	var buf bytes.Buffer
-	enc := gob.NewEncoder(&buf)
-	if err := enc.Encode(signedFrag); err != nil {
-		return fmt.Errorf("failed to encode signed fragment: %w", err)
-	}
-	data := buf.Bytes()
->>>>>>> 0c6d15c9
 
 	return p.newFragV0.topic.Publish(ctx, buf.Bytes())
 }
 
-<<<<<<< HEAD
-func (p *publisher) PublishNewSeal(ctx context.Context, signedSeal eth.SignedSeal) error {
+func (p *publisher) PublishSealFrag(ctx context.Context, from peer.ID, signedSeal *eth.SignedSeal) error {
 	buf := new(bytes.Buffer)
 	signedSeal.MarshalSSZ(buf)
 
 	return p.newSealV0.topic.Publish(ctx, buf.Bytes())
-=======
-func (p *publisher) PublishSealFrag(ctx context.Context, from peer.ID, signedSeal *eth.SignedSeal) error {
-	// TODO: Replace workaround with actual serialization
-	var buf bytes.Buffer
-	enc := gob.NewEncoder(&buf)
-	if err := enc.Encode(signedSeal); err != nil {
-		return fmt.Errorf("failed to encode signed seal: %w", err)
-	}
-	data := buf.Bytes()
-
-	return p.sealFragV0.topic.Publish(ctx, data)
->>>>>>> 0c6d15c9
 }
 
 func (p *publisher) Close() error {
@@ -905,32 +854,6 @@
 type TopicSubscriber func(ctx context.Context, sub *pubsub.Subscription)
 type MessageHandler func(ctx context.Context, from peer.ID, msg any) error
 
-<<<<<<< HEAD
-func NewFragHandler(ctx context.Context, from peer.ID, msg any) error {
-	frag, ok := msg.(eth.NewFrag)
-	if !ok {
-		return fmt.Errorf("expected topic validator to parse and validate data into a frag, but got %T", msg)
-	}
-
-	log.Info("new frag received", "frag", frag)
-
-	// TODO: Call EngineAPI and pass the message to the EL
-
-	return nil
-}
-
-func NewSealHandler(ctx context.Context, from peer.ID, msg any) error {
-	seal, ok := msg.(eth.Seal)
-	if !ok {
-		return fmt.Errorf("expected topic validator to parse and validate data into a seal, but got %T", msg)
-	}
-
-	log.Info("new seal received", "seal", seal)
-
-	// TODO: Call EngineAPI and pass the message to the EL
-
-	return nil
-=======
 func NewFragHandler(onNewFrag func(ctx context.Context, from peer.ID, msg *eth.SignedNewFrag) error) MessageHandler {
 	return func(ctx context.Context, from peer.ID, msg any) error {
 		frag, ok := msg.(*eth.SignedNewFrag)
@@ -949,7 +872,6 @@
 		}
 		return onSealFrag(ctx, from, seal)
 	}
->>>>>>> 0c6d15c9
 }
 
 func BlocksHandler(onBlock func(ctx context.Context, from peer.ID, msg *eth.ExecutionPayloadEnvelope) error) MessageHandler {

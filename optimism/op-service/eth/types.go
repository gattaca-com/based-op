package eth

import (
	"bytes"
	"encoding/binary"
	"encoding/json"
	"errors"
	"fmt"
	"math"
	"math/big"
	"reflect"
	"strconv"

	"github.com/ethereum/go-ethereum/beacon/engine"
	"github.com/ethereum/go-ethereum/common"
	"github.com/ethereum/go-ethereum/common/hexutil"
	"github.com/ethereum/go-ethereum/core/types"
	"github.com/ethereum/go-ethereum/trie"
	"github.com/holiman/uint256"
)

type ErrorCode int

func (c ErrorCode) IsEngineError() bool {
	return -38100 < c && c <= -38000
}

func (c ErrorCode) IsGenericRPCError() bool {
	return -32700 < c && c <= -32600
}

// Engine error codes used to be -3200x, but were rebased to -3800x:
// https://github.com/ethereum/execution-apis/pull/214
const (
	MethodNotFound           ErrorCode = -32601 // RPC method not found or not available.
	InvalidParams            ErrorCode = -32602
	UnknownPayload           ErrorCode = -38001 // Payload does not exist / is not available.
	InvalidForkchoiceState   ErrorCode = -38002 // Forkchoice state is invalid / inconsistent.
	InvalidPayloadAttributes ErrorCode = -38003 // Payload attributes are invalid / inconsistent.
	TooLargeEngineRequest    ErrorCode = -38004 // Unused, here for completeness, only used by engine_getPayloadBodiesByHashV1
	UnsupportedFork          ErrorCode = -38005 // Unused, see issue #11130.
)

var ErrBedrockScalarPaddingNotEmpty = errors.New("version 0 scalar value has non-empty padding")

// InputError can be used to create rpc.Error instances with a specific error code.
type InputError struct {
	Inner error
	Code  ErrorCode
}

func (ie InputError) Error() string {
	return fmt.Sprintf("input error %d: %s", ie.Code, ie.Inner.Error())
}

// Makes InputError implement the rpc.Error interface
func (ie InputError) ErrorCode() int {
	return int(ie.Code)
}

func (ie InputError) Unwrap() error {
	return ie.Inner
}

// Is checks if the error is the given target type.
// Any type of InputError counts, regardless of code.
func (ie InputError) Is(target error) bool {
	_, ok := target.(InputError)
	return ok // we implement Unwrap, so we do not have to check the inner type now
}

type Bytes32 [32]byte

func (b *Bytes32) UnmarshalJSON(text []byte) error {
	return hexutil.UnmarshalFixedJSON(reflect.TypeOf(b), text, b[:])
}

func (b *Bytes32) UnmarshalText(text []byte) error {
	return hexutil.UnmarshalFixedText("Bytes32", text, b[:])
}

func (b Bytes32) MarshalText() ([]byte, error) {
	return hexutil.Bytes(b[:]).MarshalText()
}

func (b Bytes32) String() string {
	return hexutil.Encode(b[:])
}

// TerminalString implements log.TerminalStringer, formatting a string for console
// output during logging.
func (b Bytes32) TerminalString() string {
	return fmt.Sprintf("%x..%x", b[:3], b[29:])
}

type Bytes8 [8]byte

func (b *Bytes8) UnmarshalJSON(text []byte) error {
	return hexutil.UnmarshalFixedJSON(reflect.TypeOf(b), text, b[:])
}

func (b *Bytes8) UnmarshalText(text []byte) error {
	return hexutil.UnmarshalFixedText("Bytes8", text, b[:])
}

func (b Bytes8) MarshalText() ([]byte, error) {
	return hexutil.Bytes(b[:]).MarshalText()
}

func (b Bytes8) String() string {
	return hexutil.Encode(b[:])
}

// TerminalString implements log.TerminalStringer, formatting a string for console
// output during logging.
func (b Bytes8) TerminalString() string {
	return fmt.Sprintf("%x", b[:])
}

type Bytes96 [96]byte

func (b *Bytes96) UnmarshalJSON(text []byte) error {
	return hexutil.UnmarshalFixedJSON(reflect.TypeOf(b), text, b[:])
}

func (b *Bytes96) UnmarshalText(text []byte) error {
	return hexutil.UnmarshalFixedText("Bytes96", text, b[:])
}

func (b Bytes96) MarshalText() ([]byte, error) {
	return hexutil.Bytes(b[:]).MarshalText()
}

func (b Bytes96) String() string {
	return hexutil.Encode(b[:])
}

// TerminalString implements log.TerminalStringer, formatting a string for console
// output during logging.
func (b Bytes96) TerminalString() string {
	return fmt.Sprintf("%x..%x", b[:3], b[93:])
}

type Bytes256 [256]byte

func (b *Bytes256) UnmarshalJSON(text []byte) error {
	return hexutil.UnmarshalFixedJSON(reflect.TypeOf(b), text, b[:])
}

func (b *Bytes256) UnmarshalText(text []byte) error {
	return hexutil.UnmarshalFixedText("Bytes32", text, b[:])
}

func (b Bytes256) MarshalText() ([]byte, error) {
	return hexutil.Bytes(b[:]).MarshalText()
}

func (b Bytes256) String() string {
	return hexutil.Encode(b[:])
}

// TerminalString implements log.TerminalStringer, formatting a string for console
// output during logging.
func (b Bytes256) TerminalString() string {
	return fmt.Sprintf("%x..%x", b[:3], b[253:])
}

type Bytes65 [65]byte

func (b *Bytes65) UnmarshalJSON(text []byte) error {
	return hexutil.UnmarshalFixedJSON(reflect.TypeOf(b), text, b[:])
}

func (b *Bytes65) UnmarshalText(text []byte) error {
	return hexutil.UnmarshalFixedText("Bytes65", text, b[:])
}

func (b Bytes65) MarshalText() ([]byte, error) {
	return hexutil.Bytes(b[:]).MarshalText()
}

func (b Bytes65) String() string {
	return hexutil.Encode(b[:])
}

// TerminalString implements log.TerminalStringer, formatting a string for console
// output during logging.
func (b Bytes65) TerminalString() string {
	return fmt.Sprintf("%x..%x", b[:3], b[62:])
}

type Uint64Quantity = hexutil.Uint64

type BytesMax32 []byte

func (b *BytesMax32) UnmarshalJSON(text []byte) error {
	if len(text) > 64+2+2 { // account for delimiter "", and 0x prefix
		return fmt.Errorf("input too long, expected at most 32 hex-encoded, 0x-prefixed, bytes: %x", text)
	}
	return (*hexutil.Bytes)(b).UnmarshalJSON(text)
}

func (b *BytesMax32) UnmarshalText(text []byte) error {
	if len(text) > 64+2 { // account for 0x prefix
		return fmt.Errorf("input too long, expected at most 32 hex-encoded, 0x-prefixed, bytes: %x", text)
	}
	return (*hexutil.Bytes)(b).UnmarshalText(text)
}

func (b BytesMax32) MarshalText() ([]byte, error) {
	return (hexutil.Bytes)(b).MarshalText()
}

func (b BytesMax32) String() string {
	return hexutil.Encode(b)
}

type Uint256Quantity = hexutil.U256

type Data = hexutil.Bytes

type (
	PayloadID   = engine.PayloadID
	PayloadInfo struct {
		ID        PayloadID
		Timestamp uint64
	}
)

type SignedNewFrag struct {
	Signature Bytes65 `json:"signature"`
	Frag      NewFrag `json:"message"`
}

type NewFrag struct {
	BlockNumber uint64   `json:"blockNumber" ssz-size:"8"`
	Seq         uint64   `json:"seq" ssz-size:"8"`
	IsLast      bool     `json:"isLast" ssz-size:"1"`
	Txs         [][]byte `json:"txs" ssz-max:"1048576,1073741824"`
}

type SignedSeal struct {
	Signature Bytes65 `json:"signature"`
	Seal      Seal    `json:"message"`
}

// Total frags in the block + block header fields
type Seal struct {
	TotalFrags       uint64  `json:"totalFrags" ssz-size:"8"`
	BlockNumber      uint64  `json:"blockNumber" ssz-size:"8"`
	GasUsed          uint64  `json:"gasUsed" ssz-size:"8"`
	GasLimit         uint64  `json:"gasLimit" ssz-size:"8"`
	ParentHash       Bytes32 `json:"parentHash" ssz-size:"32"`
	TransactionsRoot Bytes32 `json:"transactionsRoot" ssz-size:"32"`
	ReceiptsRoot     Bytes32 `json:"receiptsRoot" ssz-size:"32"`
	StateRoot        Bytes32 `json:"stateRoot" ssz-size:"32"`
	BlockHash        Bytes32 `json:"blockHash" ssz-size:"32"`
}

type SignedEnv struct {
	Signature Bytes65 `json:"signature"`
	Env       Env     `json:"message"`
}

// Initial message to set the block environment for the current block
type Env struct {
	Number           uint64         `json:"number" ssz-size:"8"`
	Beneficiary      common.Address `json:"beneficiary" ssz-size:"20"`
	Timestamp        uint64         `json:"timestamp" ssz-size:"8"`
<<<<<<< HEAD
	GasLimit         uint64         `json:"gas_limit" ssz-size:"8"`
=======
	GasLimit         uint64         `json:"gasLimit" ssz-size:"8"`
>>>>>>> 980bdad9
	Basefee          uint64         `json:"basefee" ssz-size:"8"`
	Difficulty       *big.Int       `json:"difficulty" ssz-size:"32"`
	Prevrandao       common.Hash    `json:"prevrandao" ssz-size:"32"`
	ParentHash       Bytes32        `json:"parentHash" ssz-size:"32"`
	ParentBeaconRoot common.Hash    `json:"parentBeaconRoot" ssz-size:"32"`
<<<<<<< HEAD
	ExtraData        []byte         `json:"extraData" ssz-max:"1073741824"`
=======
	ExtraData        []byte         `json:"extraData" ssz-max:"32"`
>>>>>>> 980bdad9
}

type ExecutionPayloadEnvelope struct {
	ParentBeaconBlockRoot *common.Hash      `json:"parentBeaconBlockRoot,omitempty"`
	ExecutionPayload      *ExecutionPayload `json:"executionPayload"`
}

type ExecutionPayload struct {
	ParentHash    common.Hash     `json:"parentHash"`
	FeeRecipient  common.Address  `json:"feeRecipient"`
	StateRoot     Bytes32         `json:"stateRoot"`
	ReceiptsRoot  Bytes32         `json:"receiptsRoot"`
	LogsBloom     Bytes256        `json:"logsBloom"`
	PrevRandao    Bytes32         `json:"prevRandao"`
	BlockNumber   Uint64Quantity  `json:"blockNumber"`
	GasLimit      Uint64Quantity  `json:"gasLimit"`
	GasUsed       Uint64Quantity  `json:"gasUsed"`
	Timestamp     Uint64Quantity  `json:"timestamp"`
	ExtraData     BytesMax32      `json:"extraData"`
	BaseFeePerGas Uint256Quantity `json:"baseFeePerGas"`
	BlockHash     common.Hash     `json:"blockHash"`
	// Array of transaction objects, each object is a byte list (DATA) representing
	// TransactionType || TransactionPayload or LegacyTransaction as defined in EIP-2718
	Transactions []Data `json:"transactions"`
	// Nil if not present (Bedrock)
	Withdrawals *types.Withdrawals `json:"withdrawals,omitempty"`
	// Nil if not present (Bedrock, Canyon, Delta)
	BlobGasUsed *Uint64Quantity `json:"blobGasUsed,omitempty"`
	// Nil if not present (Bedrock, Canyon, Delta)
	ExcessBlobGas *Uint64Quantity `json:"excessBlobGas,omitempty"`
}

func (payload *ExecutionPayload) ID() BlockID {
	return BlockID{Hash: payload.BlockHash, Number: uint64(payload.BlockNumber)}
}

func (payload *ExecutionPayload) ParentID() BlockID {
	n := uint64(payload.BlockNumber)
	if n > 0 {
		n -= 1
	}
	return BlockID{Hash: payload.ParentHash, Number: n}
}

type rawTransactions []Data

func (s rawTransactions) Len() int { return len(s) }
func (s rawTransactions) EncodeIndex(i int, w *bytes.Buffer) {
	w.Write(s[i])
}

func (payload *ExecutionPayload) CanyonBlock() bool {
	return payload.Withdrawals != nil
}

// CheckBlockHash recomputes the block hash and returns if the embedded block hash matches.
func (envelope *ExecutionPayloadEnvelope) CheckBlockHash() (actual common.Hash, ok bool) {
	payload := envelope.ExecutionPayload

	hasher := trie.NewStackTrie(nil)
	txHash := types.DeriveSha(rawTransactions(payload.Transactions), hasher)

	header := types.Header{
		ParentHash:       payload.ParentHash,
		UncleHash:        types.EmptyUncleHash,
		Coinbase:         payload.FeeRecipient,
		Root:             common.Hash(payload.StateRoot),
		TxHash:           txHash,
		ReceiptHash:      common.Hash(payload.ReceiptsRoot),
		Bloom:            types.Bloom(payload.LogsBloom),
		Difficulty:       common.Big0, // zeroed, proof-of-work legacy
		Number:           big.NewInt(int64(payload.BlockNumber)),
		GasLimit:         uint64(payload.GasLimit),
		GasUsed:          uint64(payload.GasUsed),
		Time:             uint64(payload.Timestamp),
		Extra:            payload.ExtraData,
		MixDigest:        common.Hash(payload.PrevRandao),
		Nonce:            types.BlockNonce{}, // zeroed, proof-of-work legacy
		BaseFee:          (*uint256.Int)(&payload.BaseFeePerGas).ToBig(),
		ParentBeaconRoot: envelope.ParentBeaconBlockRoot,
	}

	if payload.CanyonBlock() {
		withdrawalHash := types.DeriveSha(*payload.Withdrawals, hasher)
		header.WithdrawalsHash = &withdrawalHash
	}

	blockHash := header.Hash()
	return blockHash, blockHash == payload.BlockHash
}

func BlockAsPayload(bl *types.Block, shanghaiTime *uint64) (*ExecutionPayload, error) {
	baseFee, overflow := uint256.FromBig(bl.BaseFee())
	if overflow {
		return nil, fmt.Errorf("invalid base fee in block: %s", bl.BaseFee())
	}
	opaqueTxs := make([]Data, len(bl.Transactions()))
	for i, tx := range bl.Transactions() {
		otx, err := tx.MarshalBinary()
		if err != nil {
			return nil, fmt.Errorf("tx %d failed to marshal: %w", i, err)
		}
		opaqueTxs[i] = otx
	}

	payload := &ExecutionPayload{
		ParentHash:    bl.ParentHash(),
		FeeRecipient:  bl.Coinbase(),
		StateRoot:     Bytes32(bl.Root()),
		ReceiptsRoot:  Bytes32(bl.ReceiptHash()),
		LogsBloom:     Bytes256(bl.Bloom()),
		PrevRandao:    Bytes32(bl.MixDigest()),
		BlockNumber:   Uint64Quantity(bl.NumberU64()),
		GasLimit:      Uint64Quantity(bl.GasLimit()),
		GasUsed:       Uint64Quantity(bl.GasUsed()),
		Timestamp:     Uint64Quantity(bl.Time()),
		ExtraData:     bl.Extra(),
		BaseFeePerGas: Uint256Quantity(*baseFee),
		BlockHash:     bl.Hash(),
		Transactions:  opaqueTxs,
		ExcessBlobGas: (*Uint64Quantity)(bl.ExcessBlobGas()),
		BlobGasUsed:   (*Uint64Quantity)(bl.BlobGasUsed()),
	}

	if shanghaiTime != nil && uint64(payload.Timestamp) >= *shanghaiTime {
		payload.Withdrawals = &types.Withdrawals{}
	}

	return payload, nil
}

func BlockAsPayloadEnv(bl *types.Block, shanghaiTime *uint64) (*ExecutionPayloadEnvelope, error) {
	payload, err := BlockAsPayload(bl, shanghaiTime)
	if err != nil {
		return nil, err
	}
	return &ExecutionPayloadEnvelope{
		ExecutionPayload:      payload,
		ParentBeaconBlockRoot: bl.BeaconRoot(),
	}, nil
}

type PayloadAttributes struct {
	// value for the timestamp field of the new payload
	Timestamp Uint64Quantity `json:"timestamp"`
	// value for the random field of the new payload
	PrevRandao Bytes32 `json:"prevRandao"`
	// suggested value for the coinbase field of the new payload
	SuggestedFeeRecipient common.Address `json:"suggestedFeeRecipient"`
	// Withdrawals to include into the block -- should be nil or empty depending on Shanghai enablement
	Withdrawals *types.Withdrawals `json:"withdrawals,omitempty"`
	// parentBeaconBlockRoot optional extension in Dencun
	ParentBeaconBlockRoot *common.Hash `json:"parentBeaconBlockRoot,omitempty"`

	// Optimism additions

	// Transactions to force into the block (always at the start of the transactions list).
	Transactions []Data `json:"transactions,omitempty"`
	// NoTxPool to disable adding any transactions from the transaction-pool.
	NoTxPool bool `json:"noTxPool,omitempty"`
	// GasLimit override
	GasLimit *Uint64Quantity `json:"gasLimit,omitempty"`
	// EIP-1559 parameters, to be specified only post-Holocene
	EIP1559Params *Bytes8 `json:"eip1559Params,omitempty"`
}

// IsDepositsOnly returns whether all transactions of the PayloadAttributes are of Deposit
// type. Empty transactions are also considered non-Deposit transactions.
func (a *PayloadAttributes) IsDepositsOnly() bool {
	for _, tx := range a.Transactions {
		if len(tx) == 0 || tx[0] != types.DepositTxType {
			return false
		}
	}
	return true
}

// WithDepositsOnly return a shallow clone with all non-Deposit transactions stripped from its
// transactions. The order is preserved.
func (a *PayloadAttributes) WithDepositsOnly() *PayloadAttributes {
	clone := *a
	depositTxs := make([]Data, 0, len(a.Transactions))
	for _, tx := range a.Transactions {
		if len(tx) > 0 && tx[0] == types.DepositTxType {
			depositTxs = append(depositTxs, tx)
		}
	}
	clone.Transactions = depositTxs
	return &clone
}

type ExecutePayloadStatus string

const (
	// given payload is valid
	ExecutionValid ExecutePayloadStatus = "VALID"
	// given payload is invalid
	ExecutionInvalid ExecutePayloadStatus = "INVALID"
	// sync process is in progress
	ExecutionSyncing ExecutePayloadStatus = "SYNCING"
	// returned if the payload is not fully validated, and does not extend the canonical chain,
	// but will be remembered for later (on reorgs or sync updates and such)
	ExecutionAccepted ExecutePayloadStatus = "ACCEPTED"
	// if the block-hash in the payload is not correct
	ExecutionInvalidBlockHash ExecutePayloadStatus = "INVALID_BLOCK_HASH"
	// proof-of-stake transition only, not used in rollup
	ExecutionInvalidTerminalBlock ExecutePayloadStatus = "INVALID_TERMINAL_BLOCK"
)

type PayloadStatusV1 struct {
	// the result of the payload execution
	Status ExecutePayloadStatus `json:"status"`
	// the hash of the most recent valid block in the branch defined by payload and its ancestors (optional field)
	LatestValidHash *common.Hash `json:"latestValidHash,omitempty"`
	// additional details on the result (optional field)
	ValidationError *string `json:"validationError,omitempty"`
}

type ForkchoiceState struct {
	// block hash of the head of the canonical chain
	HeadBlockHash common.Hash `json:"headBlockHash"`
	// safe block hash in the canonical chain
	SafeBlockHash common.Hash `json:"safeBlockHash"`
	// block hash of the most recent finalized block
	FinalizedBlockHash common.Hash `json:"finalizedBlockHash"`
}

type ForkchoiceUpdatedResult struct {
	// the result of the payload execution
	PayloadStatus PayloadStatusV1 `json:"payloadStatus"`
	// the payload id if requested
	PayloadID *PayloadID `json:"payloadId"`
}

// SystemConfig represents the rollup system configuration that carries over in every L2 block,
// and may be changed through L1 system config events.
// The initial SystemConfig at rollup genesis is embedded in the rollup configuration.
type SystemConfig struct {
	// BatcherAddr identifies the batch-sender address used in batch-inbox data-transaction filtering.
	BatcherAddr common.Address `json:"batcherAddr"`
	// Overhead identifies the L1 fee overhead.
	// Pre-Ecotone this is passed as-is to the engine.
	// Post-Ecotone this is always zero, and not passed into the engine.
	Overhead Bytes32 `json:"overhead"`
	// Scalar identifies the L1 fee scalar
	// Pre-Ecotone this is passed as-is to the engine.
	// Post-Ecotone this encodes multiple pieces of scalar data.
	Scalar Bytes32 `json:"scalar"`
	// GasLimit identifies the L2 block gas limit
	GasLimit uint64 `json:"gasLimit"`
	// EIP1559Params contains the Holocene-encoded EIP-1559 parameters. This
	// value will be 0 if Holocene is not active, or if derivation has yet to
	// process any EIP_1559_PARAMS system config update events.
	EIP1559Params Bytes8 `json:"eip1559Params"`
	// More fields can be added for future SystemConfig versions.

	// MarshalPreHolocene indicates whether or not this struct should be
	// marshaled in the pre-Holocene format. The pre-Holocene format does
	// not marshal the EIP1559Params field. The presence of this field in
	// pre-Holocene codebases causes the rollup config to be rejected.
	MarshalPreHolocene bool `json:"-"`
}

func (sysCfg SystemConfig) MarshalJSON() ([]byte, error) {
	if sysCfg.MarshalPreHolocene {
		return jsonMarshalPreHolocene(sysCfg)
	}
	return jsonMarshalHolocene(sysCfg)
}

func jsonMarshalHolocene(sysCfg SystemConfig) ([]byte, error) {
	type sysCfgMarshaling SystemConfig
	return json.Marshal(sysCfgMarshaling(sysCfg))
}

func jsonMarshalPreHolocene(sysCfg SystemConfig) ([]byte, error) {
	type sysCfgMarshaling struct {
		BatcherAddr common.Address `json:"batcherAddr"`
		Overhead    Bytes32        `json:"overhead"`
		Scalar      Bytes32        `json:"scalar"`
		GasLimit    uint64         `json:"gasLimit"`
	}
	sc := sysCfgMarshaling{
		BatcherAddr: sysCfg.BatcherAddr,
		Overhead:    sysCfg.Overhead,
		Scalar:      sysCfg.Scalar,
		GasLimit:    sysCfg.GasLimit,
	}
	return json.Marshal(sc)
}

// The Ecotone upgrade introduces a versioned L1 scalar format
// that is backward-compatible with pre-Ecotone L1 scalar values.
const (
	// L1ScalarBedrock is implied pre-Ecotone, encoding just a regular-gas scalar.
	L1ScalarBedrock = byte(0)
	// L1ScalarEcotone is new in Ecotone, allowing configuration of both a regular and a blobs scalar.
	L1ScalarEcotone = byte(1)
)

type EcotoneScalars struct {
	BlobBaseFeeScalar uint32
	BaseFeeScalar     uint32
}

func (sysCfg *SystemConfig) EcotoneScalars() (EcotoneScalars, error) {
	if err := CheckEcotoneL1SystemConfigScalar(sysCfg.Scalar); err != nil {
		if errors.Is(err, ErrBedrockScalarPaddingNotEmpty) {
			// L2 spec mandates we set baseFeeScalar to MaxUint32 if there are non-zero bytes in
			// the padding area.
			return EcotoneScalars{BlobBaseFeeScalar: 0, BaseFeeScalar: math.MaxUint32}, nil
		}
		return EcotoneScalars{}, err
	}
	return DecodeScalar(sysCfg.Scalar)
}

// DecodeScalar decodes the blobBaseFeeScalar and baseFeeScalar from a 32-byte scalar value.
// It uses the first byte to determine the scalar format.
func DecodeScalar(scalar [32]byte) (EcotoneScalars, error) {
	switch scalar[0] {
	case L1ScalarBedrock:
		return EcotoneScalars{
			BlobBaseFeeScalar: 0,
			BaseFeeScalar:     binary.BigEndian.Uint32(scalar[28:32]),
		}, nil
	case L1ScalarEcotone:
		return EcotoneScalars{
			BlobBaseFeeScalar: binary.BigEndian.Uint32(scalar[24:28]),
			BaseFeeScalar:     binary.BigEndian.Uint32(scalar[28:32]),
		}, nil
	default:
		return EcotoneScalars{}, fmt.Errorf("unexpected system config scalar: %x", scalar)
	}
}

// EncodeScalar encodes the EcotoneScalars into a 32-byte scalar value
// for the Ecotone serialization format.
func EncodeScalar(scalars EcotoneScalars) (scalar [32]byte) {
	scalar[0] = L1ScalarEcotone
	binary.BigEndian.PutUint32(scalar[24:28], scalars.BlobBaseFeeScalar)
	binary.BigEndian.PutUint32(scalar[28:32], scalars.BaseFeeScalar)
	return
}

func CheckEcotoneL1SystemConfigScalar(scalar [32]byte) error {
	versionByte := scalar[0]
	switch versionByte {
	case L1ScalarBedrock:
		if ([27]byte)(scalar[1:28]) != ([27]byte{}) { // check padding
			return ErrBedrockScalarPaddingNotEmpty
		}
		return nil
	case L1ScalarEcotone:
		if ([23]byte)(scalar[1:24]) != ([23]byte{}) { // check padding
			return fmt.Errorf("invalid version 1 scalar padding: %x", scalar[1:24])
		}
		return nil
	default:
		// ignore the event if it's an unknown scalar format
		return fmt.Errorf("unrecognized scalar version: %d", versionByte)
	}
}

type Bytes48 [48]byte

func (b *Bytes48) UnmarshalJSON(text []byte) error {
	return hexutil.UnmarshalFixedJSON(reflect.TypeOf(b), text, b[:])
}

func (b *Bytes48) UnmarshalText(text []byte) error {
	return hexutil.UnmarshalFixedText("Bytes48", text, b[:])
}

func (b Bytes48) MarshalText() ([]byte, error) {
	return hexutil.Bytes(b[:]).MarshalText()
}

func (b Bytes48) String() string {
	return hexutil.Encode(b[:])
}

// TerminalString implements log.TerminalStringer, formatting a string for console
// output during logging.
func (b Bytes48) TerminalString() string {
	return fmt.Sprintf("%x..%x", b[:3], b[45:])
}

// Uint64String is a decimal string representation of an uint64, for usage in the Beacon API JSON encoding
type Uint64String uint64

func (v Uint64String) MarshalText() (out []byte, err error) {
	out = strconv.AppendUint(out, uint64(v), 10)
	return
}

func (v *Uint64String) UnmarshalText(b []byte) error {
	n, err := strconv.ParseUint(string(b), 0, 64)
	if err != nil {
		return err
	}
	*v = Uint64String(n)
	return nil
}

type EngineAPIMethod string

const (
	FCUV1 EngineAPIMethod = "engine_forkchoiceUpdatedV1"
	FCUV2 EngineAPIMethod = "engine_forkchoiceUpdatedV2"
	FCUV3 EngineAPIMethod = "engine_forkchoiceUpdatedV3"

	NewPayloadV2 EngineAPIMethod = "engine_newPayloadV2"
	NewPayloadV3 EngineAPIMethod = "engine_newPayloadV3"

	GetPayloadV2 EngineAPIMethod = "engine_getPayloadV2"
	GetPayloadV3 EngineAPIMethod = "engine_getPayloadV3"

	NewFragV0  EngineAPIMethod = "engine_newFragV0"
	SealFragV0 EngineAPIMethod = "engine_sealFragV0"
	EnvV0      EngineAPIMethod = "engine_envV0"
)<|MERGE_RESOLUTION|>--- conflicted
+++ resolved
@@ -267,21 +267,13 @@
 	Number           uint64         `json:"number" ssz-size:"8"`
 	Beneficiary      common.Address `json:"beneficiary" ssz-size:"20"`
 	Timestamp        uint64         `json:"timestamp" ssz-size:"8"`
-<<<<<<< HEAD
-	GasLimit         uint64         `json:"gas_limit" ssz-size:"8"`
-=======
 	GasLimit         uint64         `json:"gasLimit" ssz-size:"8"`
->>>>>>> 980bdad9
 	Basefee          uint64         `json:"basefee" ssz-size:"8"`
 	Difficulty       *big.Int       `json:"difficulty" ssz-size:"32"`
 	Prevrandao       common.Hash    `json:"prevrandao" ssz-size:"32"`
 	ParentHash       Bytes32        `json:"parentHash" ssz-size:"32"`
 	ParentBeaconRoot common.Hash    `json:"parentBeaconRoot" ssz-size:"32"`
-<<<<<<< HEAD
-	ExtraData        []byte         `json:"extraData" ssz-max:"1073741824"`
-=======
 	ExtraData        []byte         `json:"extraData" ssz-max:"32"`
->>>>>>> 980bdad9
 }
 
 type ExecutionPayloadEnvelope struct {

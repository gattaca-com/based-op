--- conflicted
+++ resolved
@@ -238,14 +238,11 @@
 	IsLast      bool	`json:"isLast"`
 	Txs         []Data	`json:"txs"`
 	Version     uint64	`json:"version"`
-<<<<<<< HEAD
 }
 
 type SignedSeal struct {
 	Signature Bytes65 `json:"signature"`
 	Seal      Seal    `json:"seal"`
-=======
->>>>>>> 98a2af0c
 }
 
 // Total frags in the block + block header fields

package eth

import (
	"bytes"
	"encoding/binary"
	"encoding/json"
	"errors"
	"fmt"
	"math"
	"math/big"
	"reflect"
	"strconv"

	"github.com/ethereum/go-ethereum/beacon/engine"
	"github.com/ethereum/go-ethereum/common"
	"github.com/ethereum/go-ethereum/common/hexutil"
	"github.com/ethereum/go-ethereum/core/types"
	"github.com/ethereum/go-ethereum/trie"
	"github.com/holiman/uint256"
)

type ErrorCode int

func (c ErrorCode) IsEngineError() bool {
	return -38100 < c && c <= -38000
}

func (c ErrorCode) IsGenericRPCError() bool {
	return -32700 < c && c <= -32600
}

// Engine error codes used to be -3200x, but were rebased to -3800x:
// https://github.com/ethereum/execution-apis/pull/214
const (
	MethodNotFound           ErrorCode = -32601 // RPC method not found or not available.
	InvalidParams            ErrorCode = -32602
	UnknownPayload           ErrorCode = -38001 // Payload does not exist / is not available.
	InvalidForkchoiceState   ErrorCode = -38002 // Forkchoice state is invalid / inconsistent.
	InvalidPayloadAttributes ErrorCode = -38003 // Payload attributes are invalid / inconsistent.
	TooLargeEngineRequest    ErrorCode = -38004 // Unused, here for completeness, only used by engine_getPayloadBodiesByHashV1
	UnsupportedFork          ErrorCode = -38005 // Unused, see issue #11130.
)

var ErrBedrockScalarPaddingNotEmpty = errors.New("version 0 scalar value has non-empty padding")

// InputError can be used to create rpc.Error instances with a specific error code.
type InputError struct {
	Inner error
	Code  ErrorCode
}

func (ie InputError) Error() string {
	return fmt.Sprintf("input error %d: %s", ie.Code, ie.Inner.Error())
}

// Makes InputError implement the rpc.Error interface
func (ie InputError) ErrorCode() int {
	return int(ie.Code)
}

func (ie InputError) Unwrap() error {
	return ie.Inner
}

// Is checks if the error is the given target type.
// Any type of InputError counts, regardless of code.
func (ie InputError) Is(target error) bool {
	_, ok := target.(InputError)
	return ok // we implement Unwrap, so we do not have to check the inner type now
}

type Bytes32 [32]byte

func (b *Bytes32) UnmarshalJSON(text []byte) error {
	return hexutil.UnmarshalFixedJSON(reflect.TypeOf(b), text, b[:])
}

func (b *Bytes32) UnmarshalText(text []byte) error {
	return hexutil.UnmarshalFixedText("Bytes32", text, b[:])
}

func (b Bytes32) MarshalText() ([]byte, error) {
	return hexutil.Bytes(b[:]).MarshalText()
}

func (b Bytes32) String() string {
	return hexutil.Encode(b[:])
}

// TerminalString implements log.TerminalStringer, formatting a string for console
// output during logging.
func (b Bytes32) TerminalString() string {
	return fmt.Sprintf("%x..%x", b[:3], b[29:])
}

type Bytes8 [8]byte

func (b *Bytes8) UnmarshalJSON(text []byte) error {
	return hexutil.UnmarshalFixedJSON(reflect.TypeOf(b), text, b[:])
}

func (b *Bytes8) UnmarshalText(text []byte) error {
	return hexutil.UnmarshalFixedText("Bytes8", text, b[:])
}

func (b Bytes8) MarshalText() ([]byte, error) {
	return hexutil.Bytes(b[:]).MarshalText()
}

func (b Bytes8) String() string {
	return hexutil.Encode(b[:])
}

// TerminalString implements log.TerminalStringer, formatting a string for console
// output during logging.
func (b Bytes8) TerminalString() string {
	return fmt.Sprintf("%x", b[:])
}

type Bytes96 [96]byte

func (b *Bytes96) UnmarshalJSON(text []byte) error {
	return hexutil.UnmarshalFixedJSON(reflect.TypeOf(b), text, b[:])
}

func (b *Bytes96) UnmarshalText(text []byte) error {
	return hexutil.UnmarshalFixedText("Bytes96", text, b[:])
}

func (b Bytes96) MarshalText() ([]byte, error) {
	return hexutil.Bytes(b[:]).MarshalText()
}

func (b Bytes96) String() string {
	return hexutil.Encode(b[:])
}

// TerminalString implements log.TerminalStringer, formatting a string for console
// output during logging.
func (b Bytes96) TerminalString() string {
	return fmt.Sprintf("%x..%x", b[:3], b[93:])
}

type Bytes256 [256]byte

func (b *Bytes256) UnmarshalJSON(text []byte) error {
	return hexutil.UnmarshalFixedJSON(reflect.TypeOf(b), text, b[:])
}

func (b *Bytes256) UnmarshalText(text []byte) error {
	return hexutil.UnmarshalFixedText("Bytes32", text, b[:])
}

func (b Bytes256) MarshalText() ([]byte, error) {
	return hexutil.Bytes(b[:]).MarshalText()
}

func (b Bytes256) String() string {
	return hexutil.Encode(b[:])
}

// TerminalString implements log.TerminalStringer, formatting a string for console
// output during logging.
func (b Bytes256) TerminalString() string {
	return fmt.Sprintf("%x..%x", b[:3], b[253:])
}

type Bytes65 [65]byte

func (b *Bytes65) UnmarshalJSON(text []byte) error {
	return hexutil.UnmarshalFixedJSON(reflect.TypeOf(b), text, b[:])
}

func (b *Bytes65) UnmarshalText(text []byte) error {
	return hexutil.UnmarshalFixedText("Bytes65", text, b[:])
}

func (b Bytes65) MarshalText() ([]byte, error) {
	return hexutil.Bytes(b[:]).MarshalText()
}

func (b Bytes65) String() string {
	return hexutil.Encode(b[:])
}

// TerminalString implements log.TerminalStringer, formatting a string for console
// output during logging.
func (b Bytes65) TerminalString() string {
	return fmt.Sprintf("%x..%x", b[:3], b[62:])
}

type Uint64Quantity = hexutil.Uint64

type BytesMax32 []byte

func (b *BytesMax32) UnmarshalJSON(text []byte) error {
	if len(text) > 64+2+2 { // account for delimiter "", and 0x prefix
		return fmt.Errorf("input too long, expected at most 32 hex-encoded, 0x-prefixed, bytes: %x", text)
	}
	return (*hexutil.Bytes)(b).UnmarshalJSON(text)
}

func (b *BytesMax32) UnmarshalText(text []byte) error {
	if len(text) > 64+2 { // account for 0x prefix
		return fmt.Errorf("input too long, expected at most 32 hex-encoded, 0x-prefixed, bytes: %x", text)
	}
	return (*hexutil.Bytes)(b).UnmarshalText(text)
}

func (b BytesMax32) MarshalText() ([]byte, error) {
	return (hexutil.Bytes)(b).MarshalText()
}

func (b BytesMax32) String() string {
	return hexutil.Encode(b)
}

type Uint256Quantity = hexutil.U256

type Data = hexutil.Bytes

type (
	PayloadID   = engine.PayloadID
	PayloadInfo struct {
		ID        PayloadID
		Timestamp uint64
	}
)

type SignedNewFrag struct {
	Signature Bytes65 `json:"signature"`
	Frag      NewFrag `json:"frag"`
}

type NewFrag struct {
	BlockNumber uint64   `json:"blockNumber" ssz-size:"8"`
	Seq         uint64   `json:"seq" ssz-size:"8"`
	IsLast      bool     `json:"isLast" ssz-size:"1"`
	Txs         [][]byte `json:"txs" ssz-max:"1048576,1073741824"`
}

type SignedSeal struct {
	Signature Bytes65 `json:"signature"`
	Seal      Seal    `json:"seal"`
}

// Total frags in the block + block header fields
type Seal struct {
	TotalFrags       uint64  `json:"totalFrags" ssz-size:"8"`
	BlockNumber      uint64  `json:"blockNumber" ssz-size:"8"`
	GasUsed          uint64  `json:"gasUsed" ssz-size:"8"`
	GasLimit         uint64  `json:"gasLimit" ssz-size:"8"`
	ParentHash       Bytes32 `json:"parentHash" ssz-size:"32"`
	TransactionsRoot Bytes32 `json:"transactionsRoot" ssz-size:"32"`
	ReceiptsRoot     Bytes32 `json:"receiptsRoot" ssz-size:"32"`
	StateRoot        Bytes32 `json:"stateRoot" ssz-size:"32"`
	BlockHash        Bytes32 `json:"blockHash" ssz-size:"32"`
}

type SignedEnv struct {
	Signature Bytes65 `json:"signature"`
	Env       Env     `json:"env"`
}

// Initial message to set the block environment for the current block
type Env struct {
<<<<<<< HEAD
	Number      uint64         `json:number`
	Beneficiary common.Address `json:beneficiary`
	Timestamp   uint64         `json:timestamp`
	GasLimit    uint64         `json:gas_limit`
	Basefee     uint64         `json:basefee`
	Difficulty  *hexutil.Big   `json:difficulty`
	Prevrandao  common.Hash    `json:prevrandao`
=======
	Number      uint64         `json:"number"`
	Beneficiary common.Address `json:"beneficiary"`
	Timestamp   uint64         `json:"timestamp"`
	GasLimit    uint64         `json:"gas_limit"`
	Basefee     uint64         `json:"basefee"`
	Difficulty  *big.Int       `json:"difficulty"`
	Prevrandao  common.Hash    `json:"prevrandao"`
>>>>>>> 74badda9
}

type ExecutionPayloadEnvelope struct {
	ParentBeaconBlockRoot *common.Hash      `json:"parentBeaconBlockRoot,omitempty"`
	ExecutionPayload      *ExecutionPayload `json:"executionPayload"`
}

type ExecutionPayload struct {
	ParentHash    common.Hash     `json:"parentHash"`
	FeeRecipient  common.Address  `json:"feeRecipient"`
	StateRoot     Bytes32         `json:"stateRoot"`
	ReceiptsRoot  Bytes32         `json:"receiptsRoot"`
	LogsBloom     Bytes256        `json:"logsBloom"`
	PrevRandao    Bytes32         `json:"prevRandao"`
	BlockNumber   Uint64Quantity  `json:"blockNumber"`
	GasLimit      Uint64Quantity  `json:"gasLimit"`
	GasUsed       Uint64Quantity  `json:"gasUsed"`
	Timestamp     Uint64Quantity  `json:"timestamp"`
	ExtraData     BytesMax32      `json:"extraData"`
	BaseFeePerGas Uint256Quantity `json:"baseFeePerGas"`
	BlockHash     common.Hash     `json:"blockHash"`
	// Array of transaction objects, each object is a byte list (DATA) representing
	// TransactionType || TransactionPayload or LegacyTransaction as defined in EIP-2718
	Transactions []Data `json:"transactions"`
	// Nil if not present (Bedrock)
	Withdrawals *types.Withdrawals `json:"withdrawals,omitempty"`
	// Nil if not present (Bedrock, Canyon, Delta)
	BlobGasUsed *Uint64Quantity `json:"blobGasUsed,omitempty"`
	// Nil if not present (Bedrock, Canyon, Delta)
	ExcessBlobGas *Uint64Quantity `json:"excessBlobGas,omitempty"`
}

func (payload *ExecutionPayload) ID() BlockID {
	return BlockID{Hash: payload.BlockHash, Number: uint64(payload.BlockNumber)}
}

func (payload *ExecutionPayload) ParentID() BlockID {
	n := uint64(payload.BlockNumber)
	if n > 0 {
		n -= 1
	}
	return BlockID{Hash: payload.ParentHash, Number: n}
}

type rawTransactions []Data

func (s rawTransactions) Len() int { return len(s) }
func (s rawTransactions) EncodeIndex(i int, w *bytes.Buffer) {
	w.Write(s[i])
}

func (payload *ExecutionPayload) CanyonBlock() bool {
	return payload.Withdrawals != nil
}

// CheckBlockHash recomputes the block hash and returns if the embedded block hash matches.
func (envelope *ExecutionPayloadEnvelope) CheckBlockHash() (actual common.Hash, ok bool) {
	payload := envelope.ExecutionPayload

	hasher := trie.NewStackTrie(nil)
	txHash := types.DeriveSha(rawTransactions(payload.Transactions), hasher)

	header := types.Header{
		ParentHash:       payload.ParentHash,
		UncleHash:        types.EmptyUncleHash,
		Coinbase:         payload.FeeRecipient,
		Root:             common.Hash(payload.StateRoot),
		TxHash:           txHash,
		ReceiptHash:      common.Hash(payload.ReceiptsRoot),
		Bloom:            types.Bloom(payload.LogsBloom),
		Difficulty:       common.Big0, // zeroed, proof-of-work legacy
		Number:           big.NewInt(int64(payload.BlockNumber)),
		GasLimit:         uint64(payload.GasLimit),
		GasUsed:          uint64(payload.GasUsed),
		Time:             uint64(payload.Timestamp),
		Extra:            payload.ExtraData,
		MixDigest:        common.Hash(payload.PrevRandao),
		Nonce:            types.BlockNonce{}, // zeroed, proof-of-work legacy
		BaseFee:          (*uint256.Int)(&payload.BaseFeePerGas).ToBig(),
		ParentBeaconRoot: envelope.ParentBeaconBlockRoot,
	}

	if payload.CanyonBlock() {
		withdrawalHash := types.DeriveSha(*payload.Withdrawals, hasher)
		header.WithdrawalsHash = &withdrawalHash
	}

	blockHash := header.Hash()
	return blockHash, blockHash == payload.BlockHash
}

func BlockAsPayload(bl *types.Block, shanghaiTime *uint64) (*ExecutionPayload, error) {
	baseFee, overflow := uint256.FromBig(bl.BaseFee())
	if overflow {
		return nil, fmt.Errorf("invalid base fee in block: %s", bl.BaseFee())
	}
	opaqueTxs := make([]Data, len(bl.Transactions()))
	for i, tx := range bl.Transactions() {
		otx, err := tx.MarshalBinary()
		if err != nil {
			return nil, fmt.Errorf("tx %d failed to marshal: %w", i, err)
		}
		opaqueTxs[i] = otx
	}

	payload := &ExecutionPayload{
		ParentHash:    bl.ParentHash(),
		FeeRecipient:  bl.Coinbase(),
		StateRoot:     Bytes32(bl.Root()),
		ReceiptsRoot:  Bytes32(bl.ReceiptHash()),
		LogsBloom:     Bytes256(bl.Bloom()),
		PrevRandao:    Bytes32(bl.MixDigest()),
		BlockNumber:   Uint64Quantity(bl.NumberU64()),
		GasLimit:      Uint64Quantity(bl.GasLimit()),
		GasUsed:       Uint64Quantity(bl.GasUsed()),
		Timestamp:     Uint64Quantity(bl.Time()),
		ExtraData:     bl.Extra(),
		BaseFeePerGas: Uint256Quantity(*baseFee),
		BlockHash:     bl.Hash(),
		Transactions:  opaqueTxs,
		ExcessBlobGas: (*Uint64Quantity)(bl.ExcessBlobGas()),
		BlobGasUsed:   (*Uint64Quantity)(bl.BlobGasUsed()),
	}

	if shanghaiTime != nil && uint64(payload.Timestamp) >= *shanghaiTime {
		payload.Withdrawals = &types.Withdrawals{}
	}

	return payload, nil
}

func BlockAsPayloadEnv(bl *types.Block, shanghaiTime *uint64) (*ExecutionPayloadEnvelope, error) {
	payload, err := BlockAsPayload(bl, shanghaiTime)
	if err != nil {
		return nil, err
	}
	return &ExecutionPayloadEnvelope{
		ExecutionPayload:      payload,
		ParentBeaconBlockRoot: bl.BeaconRoot(),
	}, nil
}

type PayloadAttributes struct {
	// value for the timestamp field of the new payload
	Timestamp Uint64Quantity `json:"timestamp"`
	// value for the random field of the new payload
	PrevRandao Bytes32 `json:"prevRandao"`
	// suggested value for the coinbase field of the new payload
	SuggestedFeeRecipient common.Address `json:"suggestedFeeRecipient"`
	// Withdrawals to include into the block -- should be nil or empty depending on Shanghai enablement
	Withdrawals *types.Withdrawals `json:"withdrawals,omitempty"`
	// parentBeaconBlockRoot optional extension in Dencun
	ParentBeaconBlockRoot *common.Hash `json:"parentBeaconBlockRoot,omitempty"`

	// Optimism additions

	// Transactions to force into the block (always at the start of the transactions list).
	Transactions []Data `json:"transactions,omitempty"`
	// NoTxPool to disable adding any transactions from the transaction-pool.
	NoTxPool bool `json:"noTxPool,omitempty"`
	// GasLimit override
	GasLimit *Uint64Quantity `json:"gasLimit,omitempty"`
	// EIP-1559 parameters, to be specified only post-Holocene
	EIP1559Params *Bytes8 `json:"eip1559Params,omitempty"`
}

// IsDepositsOnly returns whether all transactions of the PayloadAttributes are of Deposit
// type. Empty transactions are also considered non-Deposit transactions.
func (a *PayloadAttributes) IsDepositsOnly() bool {
	for _, tx := range a.Transactions {
		if len(tx) == 0 || tx[0] != types.DepositTxType {
			return false
		}
	}
	return true
}

// WithDepositsOnly return a shallow clone with all non-Deposit transactions stripped from its
// transactions. The order is preserved.
func (a *PayloadAttributes) WithDepositsOnly() *PayloadAttributes {
	clone := *a
	depositTxs := make([]Data, 0, len(a.Transactions))
	for _, tx := range a.Transactions {
		if len(tx) > 0 && tx[0] == types.DepositTxType {
			depositTxs = append(depositTxs, tx)
		}
	}
	clone.Transactions = depositTxs
	return &clone
}

type ExecutePayloadStatus string

const (
	// given payload is valid
	ExecutionValid ExecutePayloadStatus = "VALID"
	// given payload is invalid
	ExecutionInvalid ExecutePayloadStatus = "INVALID"
	// sync process is in progress
	ExecutionSyncing ExecutePayloadStatus = "SYNCING"
	// returned if the payload is not fully validated, and does not extend the canonical chain,
	// but will be remembered for later (on reorgs or sync updates and such)
	ExecutionAccepted ExecutePayloadStatus = "ACCEPTED"
	// if the block-hash in the payload is not correct
	ExecutionInvalidBlockHash ExecutePayloadStatus = "INVALID_BLOCK_HASH"
	// proof-of-stake transition only, not used in rollup
	ExecutionInvalidTerminalBlock ExecutePayloadStatus = "INVALID_TERMINAL_BLOCK"
)

type PayloadStatusV1 struct {
	// the result of the payload execution
	Status ExecutePayloadStatus `json:"status"`
	// the hash of the most recent valid block in the branch defined by payload and its ancestors (optional field)
	LatestValidHash *common.Hash `json:"latestValidHash,omitempty"`
	// additional details on the result (optional field)
	ValidationError *string `json:"validationError,omitempty"`
}

type ForkchoiceState struct {
	// block hash of the head of the canonical chain
	HeadBlockHash common.Hash `json:"headBlockHash"`
	// safe block hash in the canonical chain
	SafeBlockHash common.Hash `json:"safeBlockHash"`
	// block hash of the most recent finalized block
	FinalizedBlockHash common.Hash `json:"finalizedBlockHash"`
}

type ForkchoiceUpdatedResult struct {
	// the result of the payload execution
	PayloadStatus PayloadStatusV1 `json:"payloadStatus"`
	// the payload id if requested
	PayloadID *PayloadID `json:"payloadId"`
}

// SystemConfig represents the rollup system configuration that carries over in every L2 block,
// and may be changed through L1 system config events.
// The initial SystemConfig at rollup genesis is embedded in the rollup configuration.
type SystemConfig struct {
	// BatcherAddr identifies the batch-sender address used in batch-inbox data-transaction filtering.
	BatcherAddr common.Address `json:"batcherAddr"`
	// Overhead identifies the L1 fee overhead.
	// Pre-Ecotone this is passed as-is to the engine.
	// Post-Ecotone this is always zero, and not passed into the engine.
	Overhead Bytes32 `json:"overhead"`
	// Scalar identifies the L1 fee scalar
	// Pre-Ecotone this is passed as-is to the engine.
	// Post-Ecotone this encodes multiple pieces of scalar data.
	Scalar Bytes32 `json:"scalar"`
	// GasLimit identifies the L2 block gas limit
	GasLimit uint64 `json:"gasLimit"`
	// EIP1559Params contains the Holocene-encoded EIP-1559 parameters. This
	// value will be 0 if Holocene is not active, or if derivation has yet to
	// process any EIP_1559_PARAMS system config update events.
	EIP1559Params Bytes8 `json:"eip1559Params"`
	// More fields can be added for future SystemConfig versions.

	// MarshalPreHolocene indicates whether or not this struct should be
	// marshaled in the pre-Holocene format. The pre-Holocene format does
	// not marshal the EIP1559Params field. The presence of this field in
	// pre-Holocene codebases causes the rollup config to be rejected.
	MarshalPreHolocene bool `json:"-"`
}

func (sysCfg SystemConfig) MarshalJSON() ([]byte, error) {
	if sysCfg.MarshalPreHolocene {
		return jsonMarshalPreHolocene(sysCfg)
	}
	return jsonMarshalHolocene(sysCfg)
}

func jsonMarshalHolocene(sysCfg SystemConfig) ([]byte, error) {
	type sysCfgMarshaling SystemConfig
	return json.Marshal(sysCfgMarshaling(sysCfg))
}

func jsonMarshalPreHolocene(sysCfg SystemConfig) ([]byte, error) {
	type sysCfgMarshaling struct {
		BatcherAddr common.Address `json:"batcherAddr"`
		Overhead    Bytes32        `json:"overhead"`
		Scalar      Bytes32        `json:"scalar"`
		GasLimit    uint64         `json:"gasLimit"`
	}
	sc := sysCfgMarshaling{
		BatcherAddr: sysCfg.BatcherAddr,
		Overhead:    sysCfg.Overhead,
		Scalar:      sysCfg.Scalar,
		GasLimit:    sysCfg.GasLimit,
	}
	return json.Marshal(sc)
}

// The Ecotone upgrade introduces a versioned L1 scalar format
// that is backward-compatible with pre-Ecotone L1 scalar values.
const (
	// L1ScalarBedrock is implied pre-Ecotone, encoding just a regular-gas scalar.
	L1ScalarBedrock = byte(0)
	// L1ScalarEcotone is new in Ecotone, allowing configuration of both a regular and a blobs scalar.
	L1ScalarEcotone = byte(1)
)

type EcotoneScalars struct {
	BlobBaseFeeScalar uint32
	BaseFeeScalar     uint32
}

func (sysCfg *SystemConfig) EcotoneScalars() (EcotoneScalars, error) {
	if err := CheckEcotoneL1SystemConfigScalar(sysCfg.Scalar); err != nil {
		if errors.Is(err, ErrBedrockScalarPaddingNotEmpty) {
			// L2 spec mandates we set baseFeeScalar to MaxUint32 if there are non-zero bytes in
			// the padding area.
			return EcotoneScalars{BlobBaseFeeScalar: 0, BaseFeeScalar: math.MaxUint32}, nil
		}
		return EcotoneScalars{}, err
	}
	return DecodeScalar(sysCfg.Scalar)
}

// DecodeScalar decodes the blobBaseFeeScalar and baseFeeScalar from a 32-byte scalar value.
// It uses the first byte to determine the scalar format.
func DecodeScalar(scalar [32]byte) (EcotoneScalars, error) {
	switch scalar[0] {
	case L1ScalarBedrock:
		return EcotoneScalars{
			BlobBaseFeeScalar: 0,
			BaseFeeScalar:     binary.BigEndian.Uint32(scalar[28:32]),
		}, nil
	case L1ScalarEcotone:
		return EcotoneScalars{
			BlobBaseFeeScalar: binary.BigEndian.Uint32(scalar[24:28]),
			BaseFeeScalar:     binary.BigEndian.Uint32(scalar[28:32]),
		}, nil
	default:
		return EcotoneScalars{}, fmt.Errorf("unexpected system config scalar: %x", scalar)
	}
}

// EncodeScalar encodes the EcotoneScalars into a 32-byte scalar value
// for the Ecotone serialization format.
func EncodeScalar(scalars EcotoneScalars) (scalar [32]byte) {
	scalar[0] = L1ScalarEcotone
	binary.BigEndian.PutUint32(scalar[24:28], scalars.BlobBaseFeeScalar)
	binary.BigEndian.PutUint32(scalar[28:32], scalars.BaseFeeScalar)
	return
}

func CheckEcotoneL1SystemConfigScalar(scalar [32]byte) error {
	versionByte := scalar[0]
	switch versionByte {
	case L1ScalarBedrock:
		if ([27]byte)(scalar[1:28]) != ([27]byte{}) { // check padding
			return ErrBedrockScalarPaddingNotEmpty
		}
		return nil
	case L1ScalarEcotone:
		if ([23]byte)(scalar[1:24]) != ([23]byte{}) { // check padding
			return fmt.Errorf("invalid version 1 scalar padding: %x", scalar[1:24])
		}
		return nil
	default:
		// ignore the event if it's an unknown scalar format
		return fmt.Errorf("unrecognized scalar version: %d", versionByte)
	}
}

type Bytes48 [48]byte

func (b *Bytes48) UnmarshalJSON(text []byte) error {
	return hexutil.UnmarshalFixedJSON(reflect.TypeOf(b), text, b[:])
}

func (b *Bytes48) UnmarshalText(text []byte) error {
	return hexutil.UnmarshalFixedText("Bytes48", text, b[:])
}

func (b Bytes48) MarshalText() ([]byte, error) {
	return hexutil.Bytes(b[:]).MarshalText()
}

func (b Bytes48) String() string {
	return hexutil.Encode(b[:])
}

// TerminalString implements log.TerminalStringer, formatting a string for console
// output during logging.
func (b Bytes48) TerminalString() string {
	return fmt.Sprintf("%x..%x", b[:3], b[45:])
}

// Uint64String is a decimal string representation of an uint64, for usage in the Beacon API JSON encoding
type Uint64String uint64

func (v Uint64String) MarshalText() (out []byte, err error) {
	out = strconv.AppendUint(out, uint64(v), 10)
	return
}

func (v *Uint64String) UnmarshalText(b []byte) error {
	n, err := strconv.ParseUint(string(b), 0, 64)
	if err != nil {
		return err
	}
	*v = Uint64String(n)
	return nil
}

type EngineAPIMethod string

const (
	FCUV1 EngineAPIMethod = "engine_forkchoiceUpdatedV1"
	FCUV2 EngineAPIMethod = "engine_forkchoiceUpdatedV2"
	FCUV3 EngineAPIMethod = "engine_forkchoiceUpdatedV3"

	NewPayloadV2 EngineAPIMethod = "engine_newPayloadV2"
	NewPayloadV3 EngineAPIMethod = "engine_newPayloadV3"

	GetPayloadV2 EngineAPIMethod = "engine_getPayloadV2"
	GetPayloadV3 EngineAPIMethod = "engine_getPayloadV3"

	NewFragV0  EngineAPIMethod = "engine_newFragV0"
	SealFragV0 EngineAPIMethod = "engine_sealFragV0"
	EnvV0      EngineAPIMethod = "engine_envV0"
)<|MERGE_RESOLUTION|>--- conflicted
+++ resolved
@@ -264,15 +264,6 @@
 
 // Initial message to set the block environment for the current block
 type Env struct {
-<<<<<<< HEAD
-	Number      uint64         `json:number`
-	Beneficiary common.Address `json:beneficiary`
-	Timestamp   uint64         `json:timestamp`
-	GasLimit    uint64         `json:gas_limit`
-	Basefee     uint64         `json:basefee`
-	Difficulty  *hexutil.Big   `json:difficulty`
-	Prevrandao  common.Hash    `json:prevrandao`
-=======
 	Number      uint64         `json:"number"`
 	Beneficiary common.Address `json:"beneficiary"`
 	Timestamp   uint64         `json:"timestamp"`
@@ -280,7 +271,6 @@
 	Basefee     uint64         `json:"basefee"`
 	Difficulty  *big.Int       `json:"difficulty"`
 	Prevrandao  common.Hash    `json:"prevrandao"`
->>>>>>> 74badda9
 }
 
 type ExecutionPayloadEnvelope struct {

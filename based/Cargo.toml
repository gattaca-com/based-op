--- conflicted
+++ resolved
@@ -36,21 +36,18 @@
 alloy-primitives = "0.8.19"
 alloy-rpc-types = { version = "0.9.2", features = ["engine"] }
 op-alloy-rpc-types-engine = "0.9.6"
-<<<<<<< HEAD
 alloy-rlp = "0.3.11"
 
 # TODO: use current crate
 reth-rpc-layer = { git = "https://github.com/paradigmxyz/reth", tag = "v1.1.5" }
 
 futures = "0.3.31"
-=======
 op-alloy-consensus = { version = "0.9.2", features = ["k256"] }
 
 # revm
 revm-primitives = "15.1.0"
 
 # web
->>>>>>> 0a4b81c3
 axum = { version = "0.8.1", features = ["macros"] }
 tokio = { version = "1.43.0", features = ["full"] }
 reqwest = { version = "0.12.12", features = ["json"] }

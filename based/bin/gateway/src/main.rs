--- conflicted
+++ resolved
@@ -108,9 +108,6 @@
 }
 
 fn main() {
-<<<<<<< HEAD
-    let _guard = init_tracing(None);
-=======
     let _guards = init_tracing(Some("gateway"), 100, None);
     let spine = Spine::default();
 
@@ -129,7 +126,6 @@
         let sim_2 = Simulator(2);
         // Ok to also run on 1 as it is sleeping for quite some time if there's no work to be done
         sim_2.run(s, &spine, Some(Duration::from_micros(100)), Some(1));
->>>>>>> 0a4b81c3
 
         let sequencer = Sequencer::new(db);
         sequencer.run(s, &spine, None, Some(3));

use bop_common::{
    actor::Actor,
    communication::{
        messages::{self, SequencerToSimulator, SimulatorToSequencer},
        sequencer::{ReceiversSequencer, SendersSequencer},
        simulator::{ReceiversSimulator, SendersSimulator},
        Connections, Spine, TrackedSenders,
    },
    config::Config,
    time::{Duration, Repeater},
    utils::{init_tracing, last_part_of_typename, wait_for_signal},
};
use bop_pool::transaction::pool::TxPool;
use bop_rpc::start_engine_rpc;
use revm_primitives::db::DatabaseRef;
use tracing::{error, info};

pub struct Simulator(usize);

impl Actor for Simulator {
    type Receivers = ReceiversSimulator;
    type Senders = SendersSimulator;

    const CORE_AFFINITY: Option<usize> = None;

    fn on_init(&mut self, _connections: &mut Connections<SendersSimulator, ReceiversSimulator>) {
        info!("Demo init");
    }

    fn name(&self) -> String {
        format!("{}-{}", last_part_of_typename::<Self>(), self.0)
    }

    fn loop_body(&mut self, connections: &mut Connections<SendersSimulator, ReceiversSimulator>) {
        connections.receive(|msg, senders| match msg {
            SequencerToSimulator::SenderTxs(txs) => {
                info!("got simulate request: SenderTxs");
                if let Err(e) = senders.send(SimulatorToSequencer::SenderTxsSimulated(txs)) {
                    tracing::error!("Couldn't send reply:{e} ")
                };
            }
            SequencerToSimulator::Ping => {
                info!("Received Ping from simulator, sending pong");
                if let Err(e) = senders.send(SimulatorToSequencer::Pong(self.0)) {
                    error!("Issue sending pong from sim to sequencer: {e}");
                }
            }
        });
    }

    fn on_exit(self, _connections: &mut Connections<SendersSimulator, ReceiversSimulator>) {
        info!("Demo final tasks");
    }

    fn create_senders(&self, spine: &Spine) -> Self::Senders {
        spine.into()
    }

    fn create_receivers(&self, spine: &Spine) -> Self::Receivers {
        Self::Receivers::new(self, spine)
    }
}

#[allow(dead_code)]
pub struct Sequencer<Db: DatabaseRef> {
    tx_pool: TxPool,
    db: Db,
    every_s: Repeater,
}

impl<Db: DatabaseRef> Sequencer<Db> {
    fn new(db: Db) -> Self {
        Self { db, every_s: Repeater::every(Duration::from_secs(1)), tx_pool: TxPool::default() }
    }
}

const DEFAULT_BASE_FEE: u64 = 10;

impl<Db> Actor for Sequencer<Db>
where
    Db: DatabaseRef + Send,
    <Db as DatabaseRef>::Error: std::fmt::Debug,
{
    type Receivers = ReceiversSequencer;
    type Senders = SendersSequencer;

    const CORE_AFFINITY: Option<usize> = Some(0);

    fn on_init(&mut self, _connections: &mut Connections<SendersSequencer, ReceiversSequencer>) {
        info!("Demo init");
    }

    fn loop_body(&mut self, connections: &mut Connections<SendersSequencer, ReceiversSequencer>) {
        connections.receive(|msg: SimulatorToSequencer, _| {
            match msg {
                SimulatorToSequencer::SenderTxsSimulated(_) => {
                    info!("Received simulated txs from the simulator")
                }
                SimulatorToSequencer::Pong(i) => info!("Received pong from simulator {i}"),
            };
        });

        connections.receive(|msg: messages::EthApi, senders| {
            info!("received msg from ethapi");
            self.tx_pool.handle_new_tx(msg.order, &self.db, DEFAULT_BASE_FEE, senders);
        });

        if self.every_s.fired() {
            info!("sending 4 pings");
            for _ in 0..4 {
                if let Err(e) = connections.send(SequencerToSimulator::Ping) {
                    error!("issue sending ping to simulator: {e}");
                }
            }
        }
    }

    fn on_exit(self, _connections: &mut Connections<SendersSequencer, ReceiversSequencer>) {
        info!("Demo final tasks");
    }

    fn create_senders(&self, spine: &Spine) -> Self::Senders {
        spine.into()
    }

    fn create_receivers(&self, spine: &Spine) -> Self::Receivers {
        Self::Receivers::new(self, spine)
    }
}

fn main() {
    let _guards = init_tracing(Some("gateway"), 100, None);

    let spine = Spine::default();

    let rpc_config = Config::default();

    let db = bop_db::DbStub::default();

<<<<<<< HEAD
    start_engine_rpc(&rpc_config, &spine);

=======
>>>>>>> 3076f758
    std::thread::scope(|s| {
        s.spawn(|| {
            let rt = tokio::runtime::Builder::new_current_thread()
                .worker_threads(10)
                .enable_all()
                .build()
                .expect("failed to create runtime");
            let engine_server = bop_rpc::EngineRpcServer::new(&spine, rpc_config.api_timeout);
            rt.spawn(engine_server.run(rpc_config.engine_api_addr));
            let eth_server = bop_rpc::EthRpcServer::new(&spine, rpc_config.api_timeout);
            rt.spawn(eth_server.run(rpc_config.eth_api_addr));
            rt.block_on(wait_for_signal())
        });
        let sim_0 = Simulator(0);
        sim_0.run(s, &spine, Some(Duration::from_micros(100)), Some(1));
        let sim_1 = Simulator(1);
        sim_1.run(s, &spine, Some(Duration::from_micros(100)), Some(2));
        let sim_2 = Simulator(2);
        // Ok to also run on 1 as it is sleeping for quite some time if there's no work to be done
        sim_2.run(s, &spine, Some(Duration::from_micros(100)), Some(1));

        let sequencer = Sequencer::new(db);
        sequencer.run(s, &spine, None, Some(3));
    });
}<|MERGE_RESOLUTION|>--- conflicted
+++ resolved
@@ -1,17 +1,20 @@
+use std::sync::Arc;
+
 use bop_common::{
     actor::Actor,
     communication::{
-        messages::{self, SequencerToSimulator, SimulatorToSequencer},
+        messages::{SequencerToSimulator, SimulatorToSequencer},
         sequencer::{ReceiversSequencer, SendersSequencer},
         simulator::{ReceiversSimulator, SendersSimulator},
         Connections, Spine, TrackedSenders,
     },
     config::Config,
     time::{Duration, Repeater},
+    transaction::Transaction,
     utils::{init_tracing, last_part_of_typename, wait_for_signal},
 };
 use bop_pool::transaction::pool::TxPool;
-use bop_rpc::start_engine_rpc;
+use bop_rpc::{start_engine_rpc, start_eth_rpc};
 use revm_primitives::db::DatabaseRef;
 use tracing::{error, info};
 
@@ -100,9 +103,9 @@
             };
         });
 
-        connections.receive(|msg: messages::EthApi, senders| {
+        connections.receive(|msg: Arc<Transaction>, senders| {
             info!("received msg from ethapi");
-            self.tx_pool.handle_new_tx(msg.order, &self.db, DEFAULT_BASE_FEE, senders);
+            self.tx_pool.handle_new_tx(msg, &self.db, DEFAULT_BASE_FEE, senders);
         });
 
         if self.every_s.fired() {
@@ -137,22 +140,18 @@
 
     let db = bop_db::DbStub::default();
 
-<<<<<<< HEAD
-    start_engine_rpc(&rpc_config, &spine);
-
-=======
->>>>>>> 3076f758
     std::thread::scope(|s| {
+        let db_c = db.clone();
         s.spawn(|| {
             let rt = tokio::runtime::Builder::new_current_thread()
                 .worker_threads(10)
                 .enable_all()
                 .build()
                 .expect("failed to create runtime");
-            let engine_server = bop_rpc::EngineRpcServer::new(&spine, rpc_config.api_timeout);
-            rt.spawn(engine_server.run(rpc_config.engine_api_addr));
-            let eth_server = bop_rpc::EthRpcServer::new(&spine, rpc_config.api_timeout);
-            rt.spawn(eth_server.run(rpc_config.eth_api_addr));
+
+            start_engine_rpc(&rpc_config, &spine);
+            start_eth_rpc(&rpc_config, &spine, db_c);
+
             rt.block_on(wait_for_signal())
         });
         let sim_0 = Simulator(0);

--- conflicted
+++ resolved
@@ -7,15 +7,11 @@
 [dependencies]
 # alloy
 alloy-primitives.workspace = true
-<<<<<<< HEAD
 alloy-consensus.workspace = true
 alloy-eips.workspace = true
-op-alloy-rpc-types-engine.workspace = true
 alloy-rpc-types.workspace = true
 alloy-rlp.workspace = true
-=======
-alloy-rpc-types.workspace = true
-alloy-consensus.workspace = true
+
 
 # op alloy
 op-alloy-rpc-types-engine.workspace = true
@@ -23,7 +19,6 @@
 
 #revm
 revm-primitives.workspace = true
->>>>>>> 0a4b81c3
 
 crossbeam-channel.workspace = true
 tokio.workspace = true

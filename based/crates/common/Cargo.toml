[package]
name = "bop-common"
version.workspace = true
edition.workspace = true
rust-version.workspace = true

[dependencies]
# alloy
alloy-primitives.workspace = true
alloy-consensus.workspace = true
<<<<<<< HEAD
alloy-eips.workspace = true
alloy-rpc-types.workspace = true
alloy-rlp.workspace = true

=======
alloy-signer.workspace = true
alloy-signer-local.workspace = true
alloy-network.workspace = true
>>>>>>> 3076f758

# op alloy
op-alloy-rpc-types-engine.workspace = true
op-alloy-consensus.workspace = true

#revm
revm-primitives.workspace = true

crossbeam-channel.workspace = true
tokio.workspace = true
tracing.workspace = true
tracing-subscriber.workspace = true
tracing-appender.workspace = true

# serde
serde.workspace = true
thiserror.workspace = true
eyre.workspace = true
chrono.workspace = true
quanta.workspace = true
directories.workspace = true
shared_memory.workspace = true


jsonrpsee.workspace = true
core_affinity.workspace = true
signal-hook.workspace = true

rand.workspace = true

[dev-dependencies]
serde_json.workspace = true<|MERGE_RESOLUTION|>--- conflicted
+++ resolved
@@ -8,16 +8,13 @@
 # alloy
 alloy-primitives.workspace = true
 alloy-consensus.workspace = true
-<<<<<<< HEAD
 alloy-eips.workspace = true
 alloy-rpc-types.workspace = true
 alloy-rlp.workspace = true
 
-=======
 alloy-signer.workspace = true
 alloy-signer-local.workspace = true
 alloy-network.workspace = true
->>>>>>> 3076f758
 
 # op alloy
 op-alloy-rpc-types-engine.workspace = true

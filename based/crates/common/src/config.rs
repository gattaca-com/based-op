use std::net::{Ipv4Addr, SocketAddr};

use crate::time::Duration;

#[derive(Debug, Clone)]
pub struct Config {
    /// Address to listen for engine_ JSON-RPC requests
    pub engine_api_addr: SocketAddr,
    pub eth_api_addr: SocketAddr,
    /// Internal RPC timeout to wait for engine API response
<<<<<<< HEAD
    pub engine_api_timeout: Duration,
    /// Address to listen for eth_ JSON-RPC requests
    pub eth_api_addr: SocketAddr,
=======
    pub api_timeout: Duration,
>>>>>>> 3076f758
}

impl Default for Config {
    fn default() -> Self {
        Self {
<<<<<<< HEAD
            engine_api_addr: SocketAddr::new(Ipv4Addr::UNSPECIFIED.into(), 8001),
            engine_api_timeout: Duration::from_secs(1),
            eth_api_addr: SocketAddr::new(Ipv4Addr::UNSPECIFIED.into(), 8002),
=======
            engine_api_addr: SocketAddr::new(Ipv4Addr::new(0, 0, 0, 0).into(), 8001),
            eth_api_addr: SocketAddr::new(Ipv4Addr::new(0, 0, 0, 0).into(), 8002),
            api_timeout: Duration::from_secs(1),
>>>>>>> 3076f758
        }
    }
}<|MERGE_RESOLUTION|>--- conflicted
+++ resolved
@@ -8,27 +8,15 @@
     pub engine_api_addr: SocketAddr,
     pub eth_api_addr: SocketAddr,
     /// Internal RPC timeout to wait for engine API response
-<<<<<<< HEAD
     pub engine_api_timeout: Duration,
-    /// Address to listen for eth_ JSON-RPC requests
-    pub eth_api_addr: SocketAddr,
-=======
-    pub api_timeout: Duration,
->>>>>>> 3076f758
 }
 
 impl Default for Config {
     fn default() -> Self {
         Self {
-<<<<<<< HEAD
             engine_api_addr: SocketAddr::new(Ipv4Addr::UNSPECIFIED.into(), 8001),
+            eth_api_addr: SocketAddr::new(Ipv4Addr::UNSPECIFIED.into(), 8002),
             engine_api_timeout: Duration::from_secs(1),
-            eth_api_addr: SocketAddr::new(Ipv4Addr::UNSPECIFIED.into(), 8002),
-=======
-            engine_api_addr: SocketAddr::new(Ipv4Addr::new(0, 0, 0, 0).into(), 8001),
-            eth_api_addr: SocketAddr::new(Ipv4Addr::new(0, 0, 0, 0).into(), 8002),
-            api_timeout: Duration::from_secs(1),
->>>>>>> 3076f758
         }
     }
 }
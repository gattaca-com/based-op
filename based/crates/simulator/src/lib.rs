use std::{
    fmt::{Debug, Display},
    sync::Arc,
};

use alloy_consensus::{transaction::Transaction as TransactionTrait, Header};
use bop_common::{
    actor::{Actor, ActorConfig},
    communication::{
        messages::{
            EvmBlockParams, NextBlockAttributes, SequencerToSimulator, SimulationError, SimulatorToSequencer,
            SimulatorToSequencerMsg, TopOfBlockResult,
        },
        SendersSpine, SpineConnections, TrackedSenders,
    },
    db::{DBFrag, DBSorting},
    time::Duration,
    transaction::{SimulatedTx, Transaction},
};
use reth_chainspec::EthereumHardforks;
use reth_evm::{
    env::EvmEnv,
    execute::{BlockExecutionError, BlockValidationError, ProviderError},
    system_calls::SystemCaller,
    ConfigureEvm, ConfigureEvmEnv,
};
use reth_optimism_chainspec::OpChainSpec;
use reth_optimism_evm::{ensure_create2_deployer, OpBlockExecutionError, OpEvmConfig};
use revm::{
    db::{CacheDB, State},
    CacheState, Database, DatabaseCommit, DatabaseRef, Evm,
};
<<<<<<< HEAD
use revm_primitives::{Address, BlockEnv, EnvWithHandlerCfg, ResultAndState, SpecId};
use tracing::{info, instrument::WithSubscriber};
=======
use revm_primitives::EnvWithHandlerCfg;
>>>>>>> ca5283de

/// Simulator thread.
///
/// TODO: need to impl fn to use system caller and return changes for that.
pub struct Simulator<'a, Db: DatabaseRef> {
    /// Top of frag evm.
    evm_tof: Evm<'a, (), CacheDB<DBFrag<Db>>>,

    /// Evm on top of partially built frag
    evm_sorting: Evm<'a, (), CacheDB<Arc<DBSorting<Db>>>>,

    /// Utility to call system smart contracts.
    system_caller: SystemCaller<OpEvmConfig, OpChainSpec>,
    /// How to create an EVM.
    evm_config: OpEvmConfig,
    id: usize,
}

impl<'a, Db: DatabaseRef + Clone> Simulator<'a, Db>
where
    <Db as DatabaseRef>::Error: Into<ProviderError> + Debug + Display,
{
    pub fn new(db: DBFrag<Db>, evm_config: &'a OpEvmConfig, id: usize) -> Self {
        let system_caller = SystemCaller::new(evm_config.clone(), evm_config.chain_spec().clone());

        // Initialise with default evms. These will be overridden before the first sim by
        // `set_evm_for_new_block`.
        let db_tof = CacheDB::new(db.clone());
        let evm_tof: Evm<'_, (), _> = evm_config.evm(db_tof);
        let db_sorting = CacheDB::new(Arc::new(DBSorting::new(db)));
        let evm_sorting: Evm<'_, (), _> = evm_config.evm(db_sorting);

        Self { evm_sorting, evm_tof, system_caller, evm_config: evm_config.clone(), id }
    }

    /// finalise
    fn simulate_tx<SimulateTxDb: DatabaseRef>(
        tx: Arc<Transaction>,
        db: SimulateTxDb,
        evm: &mut Evm<'a, (), CacheDB<SimulateTxDb>>,
    ) -> Result<SimulatedTx, SimulationError> {
        let coinbase = evm.block().coinbase;
        let start_balance = evm.db_mut().basic(coinbase).ok().flatten().map(|a| a.balance).unwrap_or_default();

        let old_db = std::mem::replace(evm.db_mut(), CacheDB::new(db));
        tx.fill_tx_env(evm.tx_mut());
        let res = evm.transact().map_err(|_e| SimulationError::EvmError("todo 2".to_string()))?;

        // This dance is needed to drop the arc ref
        let _ = std::mem::replace(evm.db_mut(), old_db);

        Ok(SimulatedTx::new(tx, res, start_balance, coinbase))
    }

    /// Processes a new block from the sequencer by:
    /// 1. Updating EVM environments
    /// 2. Applying pre-execution changes
    /// 3. Processing forced inclusion transactions
    fn on_new_block(&mut self, evm_block_params: EvmBlockParams<Db>, senders: &SendersSpine<Db>) {
        let env_with_handler_cfg = self.get_env_for_new_block(&evm_block_params);
        self.update_evm_environments(&env_with_handler_cfg);
        let (forced_inclusion_txs, cache_state) = self
            .get_start_state_for_new_block(evm_block_params.db, env_with_handler_cfg, &evm_block_params.attributes)
            .expect("shouldn't fail");
        let msg = SimulatorToSequencer::new(
            (Address::random(), 0),
            0,
            SimulatorToSequencerMsg::TopOfBlock(TopOfBlockResult { cache_state, forced_inclusion_txs }),
        );
        senders.send_forever(msg);
    }

    /// Must be called each new block.
    /// Applies pre-execution changes and must include txs from the payload attributes.
    ///
    /// Returns the end state and SimulatedTxs for all must include txs.
    fn get_start_state_for_new_block(
        &mut self,
        db: DBFrag<Db>,
        env_with_handler_cfg: EnvWithHandlerCfg,
        next_attributes: &NextBlockAttributes,
    ) -> Result<(Vec<SimulatedTx>, CacheState), BlockExecutionError> {
        let evm_config = self.evm_config.clone();

        // Configure new EVM to apply pre-execution and must include txs.
        let mut state = State::builder().with_database(db).with_bundle_update().without_state_clear().build();
        let mut evm = evm_config.evm_with_env(&mut state, env_with_handler_cfg);

        // Apply pre-execution changes.
        self.apply_pre_execution_changes(next_attributes, &mut evm)?;

        let mut tx_results = Vec::with_capacity(next_attributes.forced_inclusion_txs.len());
        let block_coinbase = evm.block().coinbase;
<<<<<<< HEAD
=======

>>>>>>> ca5283de
        // Apply must include txs.
        for tx in next_attributes.forced_inclusion_txs.iter() {
            let start_balance =
                evm.db_mut().basic(block_coinbase).ok().flatten().map(|a| a.balance).unwrap_or_default();

            tx.fill_tx_env(evm.tx_mut());

            // Execute transaction.
            let result_and_state = evm.transact().map_err(move |err| {
                let new_err = err.map_db_err(|e| e.into());
                BlockValidationError::EVM { hash: tx.tx_hash(), error: Box::new(new_err) }
            })?;

            self.system_caller.on_state(&result_and_state.state);
            evm.db_mut().commit(result_and_state.state.clone());
            tx_results.push(SimulatedTx::new(tx.clone(), result_and_state, start_balance, block_coinbase));
        }

        let cache_state = std::mem::take(&mut evm.db_mut().cache);
        Ok((tx_results, cache_state))
    }

    /// Applies required state changes before transaction execution:
    /// - Sets state clear flag based on Spurious Dragon hardfork
    /// - Updates beacon root contract
    /// - Ensures create2deployer deployment at canyon transition
    fn apply_pre_execution_changes(
        &mut self,
        next_attributes: &NextBlockAttributes,
        evm: &mut Evm<'_, (), &mut State<DBFrag<Db>>>,
    ) -> Result<(), BlockExecutionError> {
        let block_number = u64::try_from(evm.block().number).unwrap();
        let block_timestamp = u64::try_from(evm.block().timestamp).unwrap();

        // Set state clear flag if the block is after the Spurious Dragon hardfork.
        evm.db_mut()
            .set_state_clear_flag(self.evm_config.chain_spec().is_spurious_dragon_active_at_block(block_number));

        self.system_caller.apply_beacon_root_contract_call(
            block_timestamp,
            block_number,
            next_attributes.parent_beacon_block_root,
            evm,
        )?;

        ensure_create2_deployer(self.evm_config.chain_spec().clone(), block_timestamp, evm.db_mut())
            .map_err(|_| OpBlockExecutionError::ForceCreate2DeployerFail)?;

        Ok(())
    }

    /// Constructs new block environment configuration from parent header and attributes
    fn get_env_for_new_block(&self, evm_block_params: &EvmBlockParams<Db>) -> EnvWithHandlerCfg {
        let EvmEnv { cfg_env_with_handler_cfg, block_env } = self
            .evm_config
            .next_cfg_and_block_env(&evm_block_params.parent_header, evm_block_params.attributes.env_attributes.clone())
            .expect("Valid block environment configuration");

        EnvWithHandlerCfg::new_with_cfg_env(cfg_env_with_handler_cfg, block_env, Default::default())
    }

    /// Updates internal EVM environments with new configuration
    #[inline]
    fn update_evm_environments(&mut self, env_with_handler_cfg: &EnvWithHandlerCfg) {
        self.evm_tof.modify_spec_id(env_with_handler_cfg.spec_id());
        self.evm_tof.context.evm.env = env_with_handler_cfg.env.clone();

        self.evm_sorting.modify_spec_id(env_with_handler_cfg.spec_id());
        self.evm_sorting.context.evm.env = env_with_handler_cfg.env.clone();
    }
}

impl<'a, Db: DatabaseRef + Clone> Actor<Db> for Simulator<'a, Db>
where
    <Db as DatabaseRef>::Error: Into<ProviderError> + Debug + Display,
{
    const CORE_AFFINITY: Option<usize> = None;

    fn loop_body(&mut self, connections: &mut SpineConnections<Db>) {
        // Received each new block from the sequencer.
        connections.receive(|msg, senders| {
            self.on_new_block(msg, senders);
        });

        connections.receive(|msg: SequencerToSimulator<Db>, senders| {
            match msg {
                // TODO: Cleanup: merge both functions?
                SequencerToSimulator::SimulateTx(tx, db) => {
                    let _ = senders.send_timeout(
                        SimulatorToSequencer::new(
                            (tx.sender(), tx.nonce()),
                            db.state_id(),
                            SimulatorToSequencerMsg::Tx(Self::simulate_tx(tx, db, &mut self.evm_sorting)),
                        ),
                        Duration::from_millis(10),
                    );
                }
                SequencerToSimulator::SimulateTxTof(tx, db) => {
                    let _ = senders.send_timeout(
                        SimulatorToSequencer::new(
                            (tx.sender(), tx.nonce()),
                            db.state_id(),
                            SimulatorToSequencerMsg::TxPoolTopOfFrag(Self::simulate_tx(tx, db, &mut self.evm_tof)),
                        ),
                        Duration::from_millis(10),
                    );
                }
            }
        });
    }
}<|MERGE_RESOLUTION|>--- conflicted
+++ resolved
@@ -30,12 +30,8 @@
     db::{CacheDB, State},
     CacheState, Database, DatabaseCommit, DatabaseRef, Evm,
 };
-<<<<<<< HEAD
 use revm_primitives::{Address, BlockEnv, EnvWithHandlerCfg, ResultAndState, SpecId};
 use tracing::{info, instrument::WithSubscriber};
-=======
-use revm_primitives::EnvWithHandlerCfg;
->>>>>>> ca5283de
 
 /// Simulator thread.
 ///
@@ -129,10 +125,6 @@
 
         let mut tx_results = Vec::with_capacity(next_attributes.forced_inclusion_txs.len());
         let block_coinbase = evm.block().coinbase;
-<<<<<<< HEAD
-=======
-
->>>>>>> ca5283de
         // Apply must include txs.
         for tx in next_attributes.forced_inclusion_txs.iter() {
             let start_balance =

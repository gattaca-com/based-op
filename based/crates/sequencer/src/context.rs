use std::{collections::VecDeque, fmt::Display, sync::Arc};

use alloy_consensus::{Header, EMPTY_OMMER_ROOT_HASH};
use alloy_eips::merge::BEACON_NONCE;
use alloy_rpc_types::engine::{
    BlobsBundleV1, ExecutionPayloadV1, ExecutionPayloadV2, ExecutionPayloadV3, ForkchoiceState,
};
use bop_common::{
    communication::{
        messages::{BlockFetch, BlockSyncMessage, EvmBlockParams},
        SendersSpine, TrackedSenders,
    },
    p2p::{FragV0, SealV0},
    shared::SharedState,
    time::Timer,
    transaction::Transaction,
};
use bop_db::{DatabaseRead, DatabaseWrite};
use bop_pool::transaction::pool::TxPool;
use op_alloy_rpc_types_engine::{OpExecutionPayloadEnvelopeV3, OpPayloadAttributes};
use reth_evm::{
    env::EvmEnv, execute::ProviderError, system_calls::SystemCaller, ConfigureEvmEnv, NextBlockEnvAttributes,
};
use reth_optimism_chainspec::OpChainSpec;
use reth_optimism_evm::OpEvmConfig;
use reth_optimism_forks::{OpHardfork, OpHardforks};
use revm::{Database, DatabaseRef};
use revm_primitives::{b256, BlockEnv, Bytes, EnvWithHandlerCfg, B256, U256};
use tracing::info;

use crate::{block_sync::BlockSync, sorting::SortingData, FragSequence, SequencerConfig};

/// These are used to time different parts of the sequencer loop
pub struct SequencerTimers {
    pub start_sequencing: Timer,
    pub block_start: Timer,
    pub send_next: Timer,
    pub apply_tx: Timer,
    pub waiting_for_sims: Timer,
    pub handle_sim: Timer,
    pub seal_frag: Timer,
    pub seal_block: Timer,
    pub handle_deposits: Timer,
}
impl Default for SequencerTimers {
    fn default() -> Self {
        Self {
            start_sequencing: Timer::new("Sequencer-start_sequencing"),
            block_start: Timer::new("Sequencer-block_start"),
            send_next: Timer::new("Sequencer-send_next"),
            apply_tx: Timer::new("Sequencer-apply_tx"),
            waiting_for_sims: Timer::new("Sequencer-wait_for_sims"),
            handle_sim: Timer::new("Sequencer-handle_sim"),
            seal_frag: Timer::new("Sequencer-seal_frag"),
            seal_block: Timer::new("Sequencer-seal_block"),
            handle_deposits: Timer::new("Sequencer-handle_deposits"),
        }
    }
}

pub struct SequencerContext<Db> {
    pub config: SequencerConfig,
    pub db: Db,
    pub shared_state: SharedState<Db>,
    pub tx_pool: TxPool,
    pub deposits: VecDeque<Arc<Transaction>>,
    pub block_env: BlockEnv,
    pub base_fee: u64,
    pub block_executor: BlockSync,
    pub parent_hash: B256,
    pub parent_header: Header,
    pub fork_choice_state: ForkchoiceState,
    pub payload_attributes: Box<OpPayloadAttributes>,
    pub system_caller: SystemCaller<OpEvmConfig, OpChainSpec>,
    pub timers: SequencerTimers,
}

impl<Db: DatabaseRead> SequencerContext<Db> {
    pub fn new(db: Db, shared_state: SharedState<Db>, config: SequencerConfig) -> Self {
        let block_executor = BlockSync::new(config.evm_config.chain_spec().clone());
        let system_caller = SystemCaller::new(config.evm_config.clone(), config.evm_config.chain_spec().clone());
        Self {
            db,
            shared_state,
            block_executor,
            config,
            system_caller,
            tx_pool: Default::default(),
            deposits: Default::default(),
            fork_choice_state: Default::default(),
            payload_attributes: Default::default(),
            parent_hash: Default::default(),
            parent_header: Default::default(),
            block_env: Default::default(),
            base_fee: Default::default(),
            timers: Default::default(),
        }
    }
}
impl<Db> SequencerContext<Db> {
    pub fn chain_spec(&self) -> &Arc<OpChainSpec> {
        self.config.evm_config.chain_spec()
    }

    pub fn extra_data(&self) -> Bytes {
        let timestamp = self.payload_attributes.payload_attributes.timestamp;
        if self.chain_spec().is_holocene_active_at_timestamp(timestamp) {
            self.payload_attributes
                .get_holocene_extra_data(self.chain_spec().base_fee_params_at_timestamp(timestamp))
                .expect("couldn't get extra data")
        } else {
            Bytes::default()
        }
    }

    pub fn regolith_active(&self, timestamp: u64) -> bool {
        self.config.evm_config.chain_spec().fork(OpHardfork::Regolith).active_at_timestamp(timestamp)
    }

    pub fn parent_beacon_block_root(&self) -> Option<B256> {
        self.payload_attributes.payload_attributes.parent_beacon_block_root
    }

    pub fn gas_limit(&self) -> u64 {
        self.payload_attributes.gas_limit.expect("should always be set")
    }

    pub fn block_number(&self) -> u64 {
        self.block_env.number.to()
    }

    pub fn base_fee(&self) -> u64 {
        self.block_env.basefee.to()
    }

    pub fn timestamp(&self) -> u64 {
        self.block_env.timestamp.to()
    }
}

impl<Db: DatabaseRef + Clone> SequencerContext<Db> {
    pub fn seal_frag(
        &mut self,
        mut sorting_data: SortingData<Db>,
        frag_seq: &mut FragSequence,
    ) -> (FragV0, SortingData<Db>) {
<<<<<<< HEAD
        info!(
            frag_id = frag_seq.next_seq,
            txs = sorting_data.txs.len(),
            frag_time =% sorting_data.start_t.elapsed(),
            "sealing frag"
        );

        self.db_frag.commit_txs(sorting_data.txs.iter_mut());
=======
        tracing::info!("sealing frag {} with {} txs:", frag_seq.next_seq, sorting_data.txs.len());
        self.shared_state.as_mut().commit_txs(sorting_data.txs.iter_mut());
>>>>>>> 083e4c9c
        self.tx_pool.remove_mined_txs(sorting_data.txs.iter());
        (frag_seq.apply_sorted_frag(sorting_data, self), SortingData::new(frag_seq, self))
    }
}

impl<Db: DatabaseRead + Database<Error: Into<ProviderError> + Display>> SequencerContext<Db> {
    /// Processes a new block from the sequencer by:
    /// 1. Updating EVM environments
    /// 2. Applying pre-execution changes
    /// 3. Processing forced inclusion transactions
    pub fn start_sequencing(
        &mut self,
        attributes: Box<OpPayloadAttributes>,
        senders: &SendersSpine<Db>,
    ) -> (FragSequence, SortingData<Db>) {
        self.payload_attributes = attributes;
        let (simulator_evm_block_params, env_with_handler_cfg) = self.new_block_params();
        self.block_env = simulator_evm_block_params.env.block.clone();
        self.base_fee = self.block_env.basefee.to();

        // send new block params to simulators
        senders.send(simulator_evm_block_params).expect("should never fail");

        let seq = FragSequence::new(self.gas_limit(), self.block_number(), self.timestamp());
        let mut sorting = SortingData::new(&seq, self);

        sorting.apply_block_start_to_state(self, env_with_handler_cfg).expect("shouldn't fail");
        self.tx_pool.remove_mined_txs(sorting.txs.iter());
        (seq, sorting)
    }

    fn new_block_params(&mut self) -> (EvmBlockParams, EnvWithHandlerCfg) {
        let attributes = &self.payload_attributes;
        let env_attributes = NextBlockEnvAttributes {
            timestamp: attributes.payload_attributes.timestamp,
            suggested_fee_recipient: attributes.payload_attributes.suggested_fee_recipient,
            prev_randao: attributes.payload_attributes.prev_randao,
            gas_limit: attributes.gas_limit.unwrap(),
        };

        let EvmEnv { cfg_env_with_handler_cfg, block_env } = self
            .config
            .evm_config
            .next_cfg_and_block_env(&self.parent_header, env_attributes)
            .expect("Valid block environment configuration");

        let env_with_handler_cfg =
            EnvWithHandlerCfg::new_with_cfg_env(cfg_env_with_handler_cfg, block_env, Default::default());
        let simulator_evm_block_params =
            EvmBlockParams { spec_id: env_with_handler_cfg.spec_id(), env: env_with_handler_cfg.env.clone() };
        (simulator_evm_block_params, env_with_handler_cfg)
    }

<<<<<<< HEAD
    pub fn seal_block(
        &mut self,
        mut frag_seq: FragSequence,
        last_frag: SortingData<Db>,
    ) -> (FragV0, SealV0, OpExecutionPayloadEnvelopeV3) {
        let (mut frag_msg, _) = self.seal_frag(last_frag, &mut frag_seq);
=======
    pub fn seal_last_frag(&mut self, frag_seq: &mut FragSequence, last_frag: SortingData<Db>) -> FragV0 {
        let (mut frag_msg, _) = self.seal_frag(last_frag, frag_seq);
>>>>>>> 083e4c9c
        frag_msg.is_last = true;
        frag_msg
    }

    /// Finalize the block after the last frag has been sealed
    pub fn seal_block(&mut self, frag_seq: FragSequence) -> (SealV0, OpExecutionPayloadEnvelopeV3) {
        tracing::info!("{:#?}", frag_seq.sorting_telemetry);
        let gas_used = frag_seq.gas_used;
        let canyon_active = self.chain_spec().fork(OpHardfork::Canyon).active_at_timestamp(self.timestamp());
        let (transactions, transactions_root, receipts_root, logs_bloom) =
            frag_seq.encoded_txs_roots_bloom(canyon_active);

        let state_changes = self.shared_state.as_mut().take_state_changes();
        let state_root = self.db.calculate_state_root(&state_changes).unwrap().0;

        let extra_data = self.extra_data();

        let parent_beacon_block_root = self.parent_beacon_block_root();

        let header = Header {
            parent_hash: self.parent_hash,
            ommers_hash: EMPTY_OMMER_ROOT_HASH,
            beneficiary: self.block_env.coinbase,
            state_root,
            transactions_root,
            receipts_root,
            withdrawals_root: Some(b256!("0x56e81f171bcc55a6ff8345e692c0f86e5b48e01b996cadc001622fb5e363b421")),
            logs_bloom,
            timestamp: self.block_env.timestamp.to(),
            mix_hash: self.block_env.prevrandao.unwrap_or_default(),
            nonce: BEACON_NONCE.into(),
            base_fee_per_gas: Some(self.block_env.basefee.to()),
            number: self.block_env.number.to(),
            gas_limit: self.block_env.gas_limit.to(),
            difficulty: U256::ZERO,
            gas_used,
            extra_data: extra_data.clone(),
            parent_beacon_block_root,
            blob_gas_used: Some(0),
            excess_blob_gas: Some(0),
            requests_hash: None,
        };

        let v1 = ExecutionPayloadV1 {
            parent_hash: self.parent_hash,
            fee_recipient: self.block_env.coinbase,
            state_root,
            receipts_root,
            logs_bloom,
            prev_randao: self.block_env.prevrandao.unwrap_or_default(),
            block_number: self.block_env.number.to(),
            gas_limit: self.block_env.gas_limit.to(),
            gas_used,
            timestamp: self.block_env.timestamp.to(),
            extra_data,
            base_fee_per_gas: self.block_env.basefee,
            block_hash: header.hash_slow(),
            transactions,
        };
        let seal = SealV0 {
            total_frags: frag_seq.next_seq,
            block_number: self.block_env.number.to(),
            gas_used,
            gas_limit: self.block_env.gas_limit.to(),
            parent_hash: self.parent_hash,
            transactions_root,
            receipts_root,
            state_root,
            block_hash: v1.block_hash,
        };
<<<<<<< HEAD

        (frag_msg, seal, OpExecutionPayloadEnvelopeV3 {
=======
        (seal, OpExecutionPayloadEnvelopeV3 {
>>>>>>> 083e4c9c
            execution_payload: ExecutionPayloadV3 {
                payload_inner: ExecutionPayloadV2 { payload_inner: v1, withdrawals: vec![] },
                blob_gas_used: 0,
                excess_blob_gas: 0,
            },
            block_value: frag_seq.payment.to(),
            blobs_bundle: BlobsBundleV1::new(vec![]),
            should_override_builder: false,
            parent_beacon_block_root: parent_beacon_block_root.expect("should always be set"),
        })
    }
}
impl<Db: DatabaseWrite + DatabaseRead> SequencerContext<Db> {
    /// Commit new to DB, either due to syncing or due to New Payload EngineApi message.
<<<<<<< HEAD
    /// If it was based on a new payload message rather than blocksync, we pass the base_fee,
    /// and clear the existing pool based on that
    pub fn commit_block(&mut self, block: &BlockSyncMessage, base_fee: Option<u64>) {
        self.block_executor.commit_block(block, &self.db, true).expect("couldn't commit block");
        self.db_frag.reset();
=======
    /// If it was based on a new payload message rather than blocksync, we pass Some(base_fee),
    /// and clear the xstx pool based on that
    /// Returns a list of block numbers to fetch. This will be used in the case of a reorg.
    pub fn commit_block(&mut self, block: &BlockSyncMessage) -> Option<BlockFetch> {
        let blocks_to_fetch = self.block_executor.commit_block(block, &self.db, true).expect("couldn't commit block");
        self.shared_state.as_mut().reset();
>>>>>>> 083e4c9c

        self.parent_header = block.header.clone();
        self.parent_hash = block.hash_slow();

        if let Some(base_fee) = block.base_fee_per_gas {
            self.base_fee = base_fee;

            self.tx_pool.handle_new_block(
                block.body.transactions.iter(),
                base_fee,
                self.shared_state.as_ref(),
                false,
                None,
            );
        }

        blocks_to_fetch
    }
}

impl<Db> AsRef<BlockEnv> for SequencerContext<Db> {
    fn as_ref(&self) -> &BlockEnv {
        &self.block_env
    }
}<|MERGE_RESOLUTION|>--- conflicted
+++ resolved
@@ -144,19 +144,13 @@
         mut sorting_data: SortingData<Db>,
         frag_seq: &mut FragSequence,
     ) -> (FragV0, SortingData<Db>) {
-<<<<<<< HEAD
         info!(
             frag_id = frag_seq.next_seq,
             txs = sorting_data.txs.len(),
             frag_time =% sorting_data.start_t.elapsed(),
             "sealing frag"
         );
-
-        self.db_frag.commit_txs(sorting_data.txs.iter_mut());
-=======
-        tracing::info!("sealing frag {} with {} txs:", frag_seq.next_seq, sorting_data.txs.len());
         self.shared_state.as_mut().commit_txs(sorting_data.txs.iter_mut());
->>>>>>> 083e4c9c
         self.tx_pool.remove_mined_txs(sorting_data.txs.iter());
         (frag_seq.apply_sorted_frag(sorting_data, self), SortingData::new(frag_seq, self))
     }
@@ -210,17 +204,8 @@
         (simulator_evm_block_params, env_with_handler_cfg)
     }
 
-<<<<<<< HEAD
-    pub fn seal_block(
-        &mut self,
-        mut frag_seq: FragSequence,
-        last_frag: SortingData<Db>,
-    ) -> (FragV0, SealV0, OpExecutionPayloadEnvelopeV3) {
-        let (mut frag_msg, _) = self.seal_frag(last_frag, &mut frag_seq);
-=======
     pub fn seal_last_frag(&mut self, frag_seq: &mut FragSequence, last_frag: SortingData<Db>) -> FragV0 {
         let (mut frag_msg, _) = self.seal_frag(last_frag, frag_seq);
->>>>>>> 083e4c9c
         frag_msg.is_last = true;
         frag_msg
     }
@@ -291,12 +276,7 @@
             state_root,
             block_hash: v1.block_hash,
         };
-<<<<<<< HEAD
-
-        (frag_msg, seal, OpExecutionPayloadEnvelopeV3 {
-=======
         (seal, OpExecutionPayloadEnvelopeV3 {
->>>>>>> 083e4c9c
             execution_payload: ExecutionPayloadV3 {
                 payload_inner: ExecutionPayloadV2 { payload_inner: v1, withdrawals: vec![] },
                 blob_gas_used: 0,
@@ -311,20 +291,12 @@
 }
 impl<Db: DatabaseWrite + DatabaseRead> SequencerContext<Db> {
     /// Commit new to DB, either due to syncing or due to New Payload EngineApi message.
-<<<<<<< HEAD
     /// If it was based on a new payload message rather than blocksync, we pass the base_fee,
     /// and clear the existing pool based on that
-    pub fn commit_block(&mut self, block: &BlockSyncMessage, base_fee: Option<u64>) {
-        self.block_executor.commit_block(block, &self.db, true).expect("couldn't commit block");
-        self.db_frag.reset();
-=======
-    /// If it was based on a new payload message rather than blocksync, we pass Some(base_fee),
-    /// and clear the xstx pool based on that
     /// Returns a list of block numbers to fetch. This will be used in the case of a reorg.
     pub fn commit_block(&mut self, block: &BlockSyncMessage) -> Option<BlockFetch> {
         let blocks_to_fetch = self.block_executor.commit_block(block, &self.db, true).expect("couldn't commit block");
         self.shared_state.as_mut().reset();
->>>>>>> 083e4c9c
 
         self.parent_header = block.header.clone();
         self.parent_hash = block.hash_slow();

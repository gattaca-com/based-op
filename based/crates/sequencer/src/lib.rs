use std::{cmp, sync::Arc};

use alloy_primitives::B256;
use alloy_rpc_types::engine::{
    CancunPayloadFields, ExecutionPayload, ExecutionPayloadSidecar, ExecutionPayloadV3, ForkchoiceState,
};
use bop_common::{
    actor::Actor,
    communication::{
        messages::{
            self, BlockFetch, BlockSyncError, BlockSyncMessage, EngineApi, SimulatorToSequencer,
            SimulatorToSequencerMsg,
        },
        Connections, ReceiversSpine, SendersSpine, SpineConnections, TrackedSenders,
    },
    db::{DBFrag, DatabaseWrite},
    p2p::{EnvV0, VersionedMessage},
    transaction::Transaction,
};
use bop_db::DatabaseRead;
use op_alloy_rpc_types_engine::{OpExecutionPayloadEnvelopeV3, OpPayloadAttributes};
use reth_optimism_primitives::OpTransactionSigned;
use reth_primitives::BlockWithSenders;
use reth_primitives_traits::SignedTransaction;
use revm::DatabaseRef;
use sorting::FragSequence;
use strum_macros::AsRefStr;
use tokio::sync::oneshot;

pub mod block_sync;
pub mod config;
mod context;
pub mod simulator;
pub(crate) mod sorting;

pub use config::SequencerConfig;
use context::SequencerContext;
pub use simulator::Simulator;
use sorting::SortingData;

pub fn payload_to_block(
    payload: ExecutionPayload,
    sidecar: ExecutionPayloadSidecar,
) -> Result<BlockSyncMessage, BlockSyncError> {
    let block = payload.try_into_block_with_sidecar::<OpTransactionSigned>(&sidecar)?;
    let block_senders = block
        .body
        .transactions
        .iter()
        .map(|tx| tx.recover_signer_unchecked())
        .collect::<Option<Vec<_>>>()
        .ok_or(BlockSyncError::SignerRecovery)?;
    Ok(BlockWithSenders { block, senders: block_senders })
}

pub struct Sequencer<Db> {
    state: SequencerState<Db>,
    data: SequencerContext<Db>,
}

impl<Db: DatabaseRead> Sequencer<Db> {
    pub fn new(db: Db, db_frag: DBFrag<Db>, config: SequencerConfig) -> Self {
        Self { state: SequencerState::default(), data: SequencerContext::new(db, db_frag, config) }
    }
}

impl<Db> Actor<Db> for Sequencer<Db>
where
    Db: DatabaseWrite + DatabaseRead,
{
    const CORE_AFFINITY: Option<usize> = Some(0);

    fn loop_body(&mut self, connections: &mut Connections<SendersSpine<Db>, ReceiversSpine<Db>>) {
        // handle block sync
        while connections.receive(|msg, _| {
            let state = std::mem::take(&mut self.state);
            self.state = state.handle_block_sync(msg, &mut self.data);
        }) {}

        // handle new transaction
        while connections.receive(|msg, senders| {
            self.state.handle_new_tx(msg, &mut self.data, senders);
        }) {}

        // handle sim results
        while connections.receive(|msg, _| {
            let state = std::mem::take(&mut self.state);
            self.state = state.handle_sim_result(msg, &mut self.data);
        }) {}

        // handle engine API messages from rpc
        connections.receive(|msg: messages::EngineApi, senders| {
            let state = std::mem::take(&mut self.state);
            self.state = state.handle_engine_api(msg, &mut self.data, senders);
        });

        // Check for passive state changes. e.g., sealing frags, sending sims, etc.
        let state = std::mem::take(&mut self.state);
        self.state = state.tick(&mut self.data, connections);
    }
}

/// Contains different states of the Sequencer state machine.
/// The state is stored as a reference in the Sequencer struct.
#[derive(Clone, Debug, Default, AsRefStr)]
pub enum SequencerState<Db> {
    /// Waiting for block sync
    Syncing {
        /// When the stage reaches this syncing is done
        /// TODO: not always true as we may have fallen behind the head - we should cache all payloads that come in
        /// while syncing
        last_block_number: u64,
    },
    /// Synced and waiting for the next new payload message
    #[default]
    WaitingForNewPayload,
    /// We've received a `NewPayload` message and are waiting for the fork choice to confirm the payload
    /// The two fields in this state are the payload and the sidecar.
    WaitingForForkChoice(ExecutionPayload, ExecutionPayloadSidecar),
    /// We've received a `NewPayload` and the FCU confirming that payload. We now get two potential messages after:
    /// - `ForkChoiceUpdatedV3 { payload_attributes: Some(attributes), .. }` This means we are the sequencer and we can
    ///   start building.
    /// - `NewPayloadV3 { .. }` This means we were not the sequencer for that block, and now need to sync this new
    ///   block and start the loop again.
    WaitingForForkChoiceWithAttributes,

    /// We've received a FCU with attributes and are now sequencing transactions into Frags.
    Sorting(FragSequence, SortingData<Db>),
}

impl<Db> SequencerState<Db>
where
    Db: DatabaseWrite + DatabaseRead,
{
    /// Processes Engine API messages that drive state transitions in the sequencer.
    ///
    /// State transitions follow this flow:
    /// 1. NewPayload -> WaitingForForkChoice
    /// 2. ForkChoice (no attributes) -> WaitingForForkChoiceWithAttributes
    /// 3. ForkChoice (with attributes) -> Sorting
    /// 4. GetPayload -> WaitingForNewPayload
    ///
    /// The Syncing state can be entered from any state if the chain falls behind.
    fn handle_engine_api(
        self,
        msg: EngineApi,
        ctx: &mut SequencerContext<Db>,
        senders: &SendersSpine<Db>,
    ) -> SequencerState<Db> {
        use EngineApi::*;

        tracing::info!("NewEngineApi: {:?}", msg.as_ref());

        match msg {
            NewPayloadV3 { payload, versioned_hashes, parent_beacon_block_root, .. } => {
                self.handle_new_payload_engine_api(payload, versioned_hashes, parent_beacon_block_root)
            }
            ForkChoiceUpdatedV3 { fork_choice_state, payload_attributes, .. } => {
                self.handle_fork_choice_updated_engine_api(fork_choice_state, payload_attributes, ctx, senders)
            }
            GetPayloadV3 { res, .. } => self.handle_get_payload_engine_api(res, ctx, senders),
        }
    }

    /// Processes new payload messages from the consensus layer.
    ///
    /// Validates the payload against current state and either:
    /// - Buffers it while waiting for fork choice confirmation
    /// - Triggers sync if we've fallen behind
    /// - Ignores if duplicate/old payload
    fn handle_new_payload_engine_api(
        self,
        payload: ExecutionPayloadV3,
        versioned_hashes: Vec<B256>,
        parent_beacon_block_root: B256,
    ) -> SequencerState<Db> {
        use SequencerState::*;

        match self {
            // Default path once synced. If `WaitingForNewPayload` we were the sequencer, if
            // `WaitingForForkChoiceWithAttributes` we were not the sequencer.
            WaitingForNewPayload | WaitingForForkChoiceWithAttributes => WaitingForForkChoice(
                ExecutionPayload::V3(payload),
                ExecutionPayloadSidecar::v3(CancunPayloadFields::new(parent_beacon_block_root, versioned_hashes)),
            ),
            // We are syncing and just got a new payload. Ignore it, we will bulk fetch this once we get a NewPayload
            // after this initial sync.
            Syncing { last_block_number } => {
                // TODO: buffer the payload
                Syncing { last_block_number }
            }
            WaitingForForkChoice(ref buffered_payload, _) => {
                match payload.payload_inner.payload_inner.block_number.cmp(&buffered_payload.block_number()) {
                    cmp::Ordering::Less => {
                        tracing::debug!("New Payload for an old block. Ignoring.");
                        self
                    }
                    cmp::Ordering::Equal => {
                        if buffered_payload.block_hash() == payload.payload_inner.payload_inner.block_hash {
                            tracing::debug!("Received 2 payloads with the same block hash. Ignoring latest.");
                            self
                        } else {
                            // We got 2 payloads for the same block. This shouldn't happen. TODO: handle this
                            // gracefully.
                            debug_assert!(false, "Received 2 payloads for the same block but different hashes.");
                            tracing::error!(
                                "Received 2 payloads for the same block but different hashes. Ignoring latest."
                            );
                            self
                        }
                    }
                    cmp::Ordering::Greater => {
                        // We are behind the head. Switch to syncing.
                        Syncing { last_block_number: buffered_payload.block_number() }
                    }
                }
            }

            Sorting(_, _) => {
                // This should never happen. We have been sequencing frags but haven't had GetPayload called before
                // NewPayload.
                debug_assert!(false, "Received NewPayload while in the wrong state");
                WaitingForForkChoice(
                    ExecutionPayload::V3(payload),
                    ExecutionPayloadSidecar::v3(CancunPayloadFields::new(parent_beacon_block_root, versioned_hashes)),
                )
            }
        }
    }

    /// Handles fork choice updates that confirm the canonical chain.
    ///
    /// Two types of updates:
    /// 1. Without attributes - Confirms previous payload and triggers state update
    /// 2. With attributes - Initiates new block building with provided parameters
    fn handle_fork_choice_updated_engine_api(
        self,
        fork_choice_state: ForkchoiceState,
        payload_attributes: Option<Box<OpPayloadAttributes>>,
        ctx: &mut SequencerContext<Db>,
        senders: &SendersSpine<Db>,
    ) -> SequencerState<Db> {
        use SequencerState::*;

        match self {
            WaitingForForkChoice(payload, sidecar) => {
                let head_bn = ctx.db.head_block_number().expect("couldn't get db");

                // FCU has skipped some blocks. Signal to fetch them all and set state to syncing.
                if payload.block_number() > head_bn + 1 {
                    let last_block_number = payload.block_number() - 1;
                    let _ = senders.send(BlockFetch::FromTo(head_bn + 1, last_block_number));
                    Syncing { last_block_number }
                } else {
                    // Confirm that the FCU payload is the same as the buffered payload.
                    if payload.block_hash() == fork_choice_state.head_block_hash {
                        let basefee = payload.as_v1().base_fee_per_gas;
                        let block = payload_to_block(payload, sidecar).expect("couldn't get block from payload");
                        ctx.commit_block(&block, Some(basefee.to()));
                        ctx.parent_header = block.header.clone();
                        ctx.parent_hash = fork_choice_state.head_block_hash;
                        WaitingForForkChoiceWithAttributes
                    } else {
                        // We have received the wrong ExecutionPayload. Need to re-sync with the new head.
                        // TODO: should fetch bn from the FCU head hash
                        tracing::warn!("Received wrong ExecutionPayload. Need to re-sync with the new head.");
                        let _ = senders.send(BlockFetch::FromTo(payload.block_number(), payload.block_number()));
                        Syncing { last_block_number: payload.block_number() }
                    }
                }
            }

            // Waiting for new payload should not happen, but while testing
            // we can basically keep sequencing based on the same db state
            WaitingForForkChoiceWithAttributes | WaitingForNewPayload => {
                if matches!(self, WaitingForNewPayload) {
                    //TODO: This should never happen in production but for benchmarking it allows us to keep simming on
                    // top of the same block!
                    ctx.tx_pool.clear();
                    ctx.deposits.clear();
                    ctx.db_frag.reset();
                }
                match payload_attributes {
                    Some(attributes) => {
<<<<<<< HEAD
                        data.timers.start_sequencing.start();
                        let (seq, first_frag) = data.start_sequencing(attributes, senders);
                        data.timers.start_sequencing.stop();

                        let env_msg: EnvV0 = (&data.block_env).into();
                        let _ = senders.send(VersionedMessage::from(env_msg));

=======
                        ctx.timers.start_sequencing.start();
                        let (seq, first_frag) = ctx.start_sequencing(attributes, senders);
                        ctx.timers.start_sequencing.stop();
>>>>>>> 71b440fb
                        tracing::info!("start sorting with {} orders", first_frag.tof_snapshot.len());
                        SequencerState::Sorting(seq, first_frag)
                    }
                    None => {
                        // We have got 2 FCU in a row with no attributes. This shouldn't happen?
                        debug_assert!(false, "Received 2 FCU in a row with no attributes");
                        tracing::warn!("Received 2 FCU in a row with no attributes");
                        self
                    }
                }
            }
            Syncing { .. } | Sorting(_, _) => {
                debug_assert!(false, "Received FCU in state {self:?}");
                tracing::warn!("Received FCU in state {self:?}");
                self
            }
        }
    }

    /// Finalises block production and returns the sealed payload.
    ///
    /// Critical path that:
    /// 1. Applies final transaction fragment
    /// 2. Seals the block
    /// 3. Broadcasts block data to p2p network
    /// 4. Returns payload to consensus layer
    fn handle_get_payload_engine_api(
        self,
        res: oneshot::Sender<OpExecutionPayloadEnvelopeV3>,
        ctx: &mut SequencerContext<Db>,
        senders: &SendersSpine<Db>,
    ) -> SequencerState<Db> {
        use SequencerState::*;

        match self {
<<<<<<< HEAD
            Sorting(mut seq, sorting_data) => {
                data.timers.waiting_for_sims.stop();
                data.timers.seal_block.start();
=======
            Sorting(seq, sorting_data) => {
                ctx.timers.waiting_for_sims.stop();
                ctx.timers.seal_block.start();
                let (frag, seal, block) = ctx.seal_block(seq, sorting_data);
>>>>>>> 71b440fb

                // Gossip last frag before sealing
                let last_frag = data.seal_last_frag(&mut seq, sorting_data);
                let _ = senders.send(VersionedMessage::from(last_frag));

                let (seal, block) = data.seal_block(seq);
                // Gossip seal to p2p and return payload to rpc
                let _ = senders.send(VersionedMessage::from(seal));
                let _ = res.send(block);
                ctx.timers.seal_block.stop();

                WaitingForNewPayload
            }
            s => {
                //debug_assert!(false, "Should never have gotten here");
                s
            }
        }
    }

    /// Processes block sync messages during chain synchronisation.
    ///
    /// Applies blocks sequentially until reaching target height,
    /// then transitions back to normal operation.
    ///
    /// When we are syncing we fetch blocks asynchronously from the rpc and send them back through a channel that gets
    /// picked up and processed here.
    fn handle_block_sync(self, block: BlockSyncMessage, ctx: &mut SequencerContext<Db>) -> Self {
        use SequencerState::*;

        match self {
            Syncing { last_block_number } => {
                ctx.commit_block(&block, None);

                if block.number != last_block_number {
                    Syncing { last_block_number }
                } else {
                    // Wait until the next payload and attributes arrive
                    WaitingForNewPayload
                }
            }

            WaitingForNewPayload => {
                ctx.commit_block(&block, None);
                WaitingForNewPayload
            }
            _ => {
                debug_assert!(false, "Should not have received block sync update while in state {self:?}");
                self
            }
        }
    }

    /// Sends a new transaction to the tx pool.
    /// If we are sorting, we pass Some(senders) to the tx pool so it can send top-of-frag simulations.
    fn handle_new_tx(&mut self, tx: Arc<Transaction>, ctx: &mut SequencerContext<Db>, senders: &SendersSpine<Db>) {
        if tx.is_deposit() {
            ctx.deposits.push_back(tx);
            return;
        }
        ctx.tx_pool.handle_new_tx(
            tx.clone(),
            &ctx.db_frag,
            ctx.as_ref().basefee.to(),
            false,
            ctx.config.simulate_tof_in_pools.then_some(senders),
        );
        if let SequencerState::Sorting(_, sorting_data) = self {
            // This should ideally be not at the top but bottom of the sorted list. For now this is fastest
            sorting_data
                .tof_snapshot
                .push(bop_common::transaction::SimulatedTxList { current: None, pending: tx.into() });
        }
    }

    /// Processes transaction simulation results from the simulator actor.
    ///
    /// Handles both block transaction simulations during sorting and
    /// transaction pool simulations for future inclusion.
    fn handle_sim_result(mut self, result: SimulatorToSequencer, data: &mut SequencerContext<Db>) -> Self {
        let (sender, nonce) = result.sender_info;
        let state_id = result.state_id;
        let simtime = result.simtime;
        match result.msg {
            SimulatorToSequencerMsg::Tx(simulated_tx) => {
                let SequencerState::Sorting(_, sort_data) = &mut self else {
                    return self;
                };

                // handle sim on wrong state
                if !sort_data.is_valid(state_id) {
                    return self;
                }
                data.timers.handle_sim.start();
                sort_data.handle_sim(simulated_tx, &sender, data.as_ref().basefee.to(), simtime);
                data.timers.handle_sim.stop();
            }
            SimulatorToSequencerMsg::TxPoolTopOfFrag(simulated_tx) => {
                match simulated_tx {
                    Ok(res) if data.db_frag.is_valid(state_id) => data.tx_pool.handle_simulated(res),
                    Ok(_) => {
                        // No-op if the simulation is on a different fragment.
                        // We would have already re-sent the tx for sim on the correct fragment.
                    }
                    Err(_e) => {
                        data.tx_pool.remove(&sender, nonce);
                    }
                }
            }
        }
        self
    }
}
impl<Db: Clone + DatabaseRef> SequencerState<Db> {
    /// Performs periodic state machine updates:
    ///
    /// - Seals transaction fragments when timing threshold reached
    /// - Triggers new transaction simulations when ready
    ///
    /// Used to maintain block production cadence.
    fn tick(self, data: &mut SequencerContext<Db>, connections: &mut SpineConnections<Db>) -> Self {
        use SequencerState::*;
        let base_fee = data.as_ref().basefee.to();
        match self {
            Sorting(mut seq, sorting_data) if sorting_data.should_seal_frag() => {
                data.timers.waiting_for_sims.stop();
                data.timers.seal_frag.start();
                // Reset the tx pool.
                data.tx_pool.remove_mined_txs(sorting_data.txs.iter());
                let (msg, new_sort_dat) = data.seal_frag(sorting_data, &mut seq);
                connections.send(VersionedMessage::from(msg));

                data.timers.seal_frag.stop();
                tracing::info!("start sorting with {} orders", new_sort_dat.tof_snapshot.len());
                Sorting(seq, new_sort_dat)
            }

            Sorting(seq, mut sorting_data) if sorting_data.should_send_next_sims() => {
                sorting_data.maybe_apply(base_fee);

                data.timers.handle_deposits.start();
                sorting_data.handle_deposits(&mut data.deposits, connections);
                data.timers.handle_deposits.stop();

                data.timers.send_next.start();
                let new_sorting_data = sorting_data.send_next(data.config.n_per_loop, connections);
                if new_sorting_data.in_flight_sims > 1 {
                    data.timers.waiting_for_sims.stop();
                    data.timers.send_next.stop();
                    data.timers.waiting_for_sims.start();
                }
                Sorting(seq, new_sorting_data)
            }

            _ => self,
        }
    }
}<|MERGE_RESOLUTION|>--- conflicted
+++ resolved
@@ -282,19 +282,13 @@
                 }
                 match payload_attributes {
                     Some(attributes) => {
-<<<<<<< HEAD
-                        data.timers.start_sequencing.start();
-                        let (seq, first_frag) = data.start_sequencing(attributes, senders);
-                        data.timers.start_sequencing.stop();
-
-                        let env_msg: EnvV0 = (&data.block_env).into();
-                        let _ = senders.send(VersionedMessage::from(env_msg));
-
-=======
                         ctx.timers.start_sequencing.start();
                         let (seq, first_frag) = ctx.start_sequencing(attributes, senders);
                         ctx.timers.start_sequencing.stop();
->>>>>>> 71b440fb
+
+                        let env_msg: EnvV0 = (&ctx.block_env).into();
+                        let _ = senders.send(VersionedMessage::from(env_msg));
+
                         tracing::info!("start sorting with {} orders", first_frag.tof_snapshot.len());
                         SequencerState::Sorting(seq, first_frag)
                     }
@@ -330,22 +324,15 @@
         use SequencerState::*;
 
         match self {
-<<<<<<< HEAD
             Sorting(mut seq, sorting_data) => {
-                data.timers.waiting_for_sims.stop();
-                data.timers.seal_block.start();
-=======
-            Sorting(seq, sorting_data) => {
                 ctx.timers.waiting_for_sims.stop();
                 ctx.timers.seal_block.start();
-                let (frag, seal, block) = ctx.seal_block(seq, sorting_data);
->>>>>>> 71b440fb
 
                 // Gossip last frag before sealing
-                let last_frag = data.seal_last_frag(&mut seq, sorting_data);
+                let last_frag = ctx.seal_last_frag(&mut seq, sorting_data);
                 let _ = senders.send(VersionedMessage::from(last_frag));
 
-                let (seal, block) = data.seal_block(seq);
+                let (seal, block) = ctx.seal_block(seq);
                 // Gossip seal to p2p and return payload to rpc
                 let _ = senders.send(VersionedMessage::from(seal));
                 let _ = res.send(block);

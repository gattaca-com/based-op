--- conflicted
+++ resolved
@@ -28,7 +28,7 @@
     AlloyProvider,
 };
 #[derive(Default, Debug, Clone)]
-enum Mode {
+pub enum Mode {
     #[default]
     Verification,
     Benchmark(Vec<Arc<Transaction>>, ForkchoiceState, Box<OpPayloadAttributes>),
@@ -286,13 +286,7 @@
     }
 }
 
-<<<<<<< HEAD
-impl<Db: DatabaseRead> Actor<Db> for MockFetcher {
-=======
 impl<Db: DatabaseRead> Actor<Db> for MockFetcher<Db> {
-    const CORE_AFFINITY: Option<usize> = Some(1);
-
->>>>>>> 083e4c9c
     fn on_init(&mut self, connections: &mut SpineConnections<Db>) {
         let block = self.executor.block_on(fetch_block(self.next_block, &self.provider));
         let (_new_payload_status_rx, new_payload, _fcu_status_rx, fcu_1, _fcu) =

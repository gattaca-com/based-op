// #![allow(unused)] // TODO: remove

use std::{fmt::Display, sync::Arc, time::Instant};

use bop_common::{
    communication::messages::{BlockFetch, BlockSyncError},
    db::{DatabaseRead, DatabaseWrite},
};
use reth_consensus::ConsensusError;
use reth_evm::execute::{
    BlockExecutionError, BlockExecutionOutput, BlockExecutionStrategy, BlockExecutionStrategyFactory, ExecuteOutput,
    InternalBlockExecutionError, ProviderError,
};
use reth_optimism_chainspec::OpChainSpec;
use reth_optimism_evm::OpExecutionStrategyFactory;
use reth_optimism_primitives::{OpBlock, OpReceipt};
use reth_primitives::{BlockWithSenders, GotExpected};
use reth_trie_common::updates::TrieUpdates;
use revm::Database;
use tracing::{info, warn};

pub mod block_fetcher;
pub mod fetch_blocks;
pub mod mock_fetcher;

pub type AlloyProvider =
    alloy_provider::RootProvider<alloy_transport_http::Http<reqwest::Client>, op_alloy_network::Optimism>;

#[derive(Debug, Clone)]
pub struct BlockSync {
    chain_spec: Arc<OpChainSpec>,
    execution_factory: OpExecutionStrategyFactory,
    /// Blocks that we have received from the provider but require a prior block to be applied before this can be.
    /// Sorted list in reverse order by block number.
    pending_blocks: Vec<BlockWithSenders<OpBlock>>,
}

impl BlockSync {
    /// Creates a new BlockSync instance with the given chain specification and RPC endpoint
    pub fn new(chain_spec: Arc<OpChainSpec>) -> Self {
        let execution_factory = OpExecutionStrategyFactory::optimism(chain_spec.clone());
        Self { chain_spec, execution_factory, pending_blocks: vec![] }
    }

    /// Executes and validates a block at the current state, committing changes to the database.
    /// Handles chain reorgs by rewinding state if parent hash mismatch is detected.
<<<<<<< HEAD
    #[tracing::instrument(skip_all, fields(block = %block.header.number))]
=======
    ///
    /// Returns block numbers to fetch, start to end. This will be used in the case of a reorg.
>>>>>>> 083e4c9c
    pub fn commit_block<DB>(
        &mut self,
        block: &BlockWithSenders<OpBlock>,
        db: &DB,
        commit_block: bool,
    ) -> Result<Option<BlockFetch>, BlockSyncError>
    where
        DB: DatabaseWrite + DatabaseRead,
    {
        let db_head = db.head_block_number()?;
        let block_number = block.header.number;
<<<<<<< HEAD

        debug_assert!(block_number == db_head + 1, "can only apply blocks sequentially");
=======
        info!(db_head, block_number, "applying and committing block");
>>>>>>> 083e4c9c

        // If the block number is greater than the head, we can apply it directly.
        if block_number > db_head + 1 {
            warn!("got a block with a number greater than the head. Block number: {block_number}. Head block number: {db_head}. Inserting into pending blocks.");
            self.insert_pending_block(block);
            return Ok(Some(BlockFetch::FromTo(db_head + 1, block_number - 1)));
        }

        // Check if we committed a different block with the same number and rewind the database if so.
        if block_number <= db_head {
            let new_block_hash = block.header.hash_slow();

            // Check if the block has already been committed.
            let db_block_hash = db.block_hash_ref(block_number).expect("failed to get block hash"); // TODO: handle DatabaseRef errors
            if db_block_hash == new_block_hash {
                return Ok(None);
            }

            // Roll back the database until we reach new_block_number-1.
            warn!("got a block with previously committed number and different hash to the one committed. Rolling back database. Block number: {block_number}. Block hash: {new_block_hash:?}. DB head block number: {block_number}. DB head block hash: {db_block_hash:?}");
            while db.head_block_number()? >= block_number {
                db.roll_back_head()?;
            }
        }

        let db_head_hash = db.head_block_hash().expect("failed to get head block hash");
        if db_head_hash != block.header.parent_hash {
            warn!(
                "reorg detected. new block parent doesn't match db head. Block number: {}. Block parent hash: {:?}, db_head_hash: {:?}",
                block.header.number,
                block.header.parent_hash,
                db_head_hash
            );

            // Roll back head and request missing blocks.
            db.roll_back_head()?;
            self.insert_pending_block(block);

            return Ok(Some(BlockFetch::FromTo(db.head_block_number().unwrap() + 1, block.header.number)));
        }

        let (execution_output, trie_updates) = self.execute(block, db)?;

        if commit_block {
            db.commit_block_unchecked(block, execution_output, trie_updates)?;
        }

        // Process any pending blocks that can now be applied
        while let Some(last_pending) = self.pending_blocks.last() {
            // Check if the next block can be applied
            if last_pending.header.number != db.head_block_number()? + 1 {
                break;
            }

            let pending_block = self.pending_blocks.pop().unwrap();

            // Verify block links to current chain head
            if pending_block.header.parent_hash != db.head_block_hash().expect("failed to get head block hash") {
                warn!(
                    "pending block parent hash mismatch. Block number: {}, Expected parent: {:?}, Got: {:?}",
                    pending_block.header.number,
                    db.head_block_hash().expect("failed to get head block hash"),
                    pending_block.header.parent_hash
                );
                debug_assert!(false, "pending block parent hash doesn't match db head hash");

                db.roll_back_head()?;
                // Request to re-fetch rolled back block and the pending block.
                return Ok(Some(BlockFetch::FromTo(pending_block.header.number - 1, pending_block.header.number)));
            }

            // Apply block
            let (execution_output, trie_updates) = self.execute(&pending_block, db)?;
            if commit_block {
                db.commit_block_unchecked(&pending_block, execution_output, trie_updates)?;
            }
        }

        Ok(None)
    }

    /// Executes a block and validates its state root and receipts.
    /// Returns the execution output containing state changes, receipts, and gas usage.
    pub fn execute<DB>(
        &mut self,
        block: &BlockWithSenders<OpBlock>,
        db: &DB,
    ) -> Result<(BlockExecutionOutput<OpReceipt>, TrieUpdates), BlockExecutionError>
    where
        DB: DatabaseRead + Database<Error: Into<ProviderError> + Display>,
    {
        let start = Instant::now();
        debug_assert!(
            block.header.parent_hash == db.head_block_hash().expect("failed to get head block hash"),
            "can only apply blocks sequentially"
        );

        // Apply the block.
        let mut executor = self.execution_factory.create_strategy(db.clone());
        executor.apply_pre_execution_changes(block)?;
        let ExecuteOutput { receipts, gas_used } = executor.execute_transactions(block)?;
        let requests = executor.apply_post_execution_changes(block, &receipts)?;
        let after_block_apply = Instant::now();

        // Validate receipts/ gas used
        reth_optimism_consensus::validate_block_post_execution(block, &self.chain_spec, &receipts)?;

        // Merge transitions and take bundle state.
        let state = executor.finish();
        let after_bundle_state_finish = Instant::now();

        // Validate state root
        let (state_root, trie_updates) = db
            .calculate_state_root(&state)
            .map_err(|e| BlockExecutionError::Internal(InternalBlockExecutionError::Other(e.into())))?;

        if state_root != block.header.state_root {
            return Err(BlockExecutionError::Consensus(ConsensusError::BodyStateRootDiff(
                GotExpected::new(state_root, block.header.state_root).into(),
            )));
        }
        let after_state_root = Instant::now();

        info!(
            n_txs = block.body.transactions.len(),
            %state_root,
            total_t = ?start.elapsed(),
            block_apply_t = ?after_block_apply.duration_since(start),
            state_root_t = ?after_state_root.duration_since(after_bundle_state_finish),
            "committed"
        );

        Ok((BlockExecutionOutput { state, receipts, requests, gas_used }, trie_updates))
    }

    fn insert_pending_block(&mut self, block: &BlockWithSenders<OpBlock>) {
        let index = self
            .pending_blocks
            .binary_search_by(|pending_block| pending_block.header.number.cmp(&block.header.number).reverse())
            .unwrap_or_else(|i| i);
        self.pending_blocks.insert(index, block.clone());
    }
}

#[cfg(test)]
mod tests {
    use std::collections::HashMap;

    use alloy_primitives::B256;
    use alloy_provider::ProviderBuilder;
    use bop_common::utils::initialize_test_tracing;
    use bop_db::{init_database, AlloyDB};
    use reqwest::Url;
    use reth_optimism_chainspec::{OpChainSpecBuilder, BASE_SEPOLIA};
    use tracing::level_filters::LevelFilter;

    use super::*;
    use crate::block_sync::fetch_blocks::{fetch_block, TEST_BASE_RPC_URL, TEST_BASE_SEPOLIA_RPC_URL};

    const ENV_RPC_URL: &str = "BASE_RPC_URL";

    #[test]
    fn test_block_sync_with_alloydb() {
        let rt = Arc::new(tokio::runtime::Runtime::new().unwrap());

        // Get RPC URL from environment
        let rpc_url = std::env::var(ENV_RPC_URL).unwrap_or(TEST_BASE_RPC_URL.to_string());
        let rpc_url = Url::parse(&rpc_url).unwrap();
        info!("RPC URL: {}", rpc_url);

        // Create the block executor.
        let chain_spec = Arc::new(OpChainSpecBuilder::base_sepolia().build());
        let mut block_sync = BlockSync::new(chain_spec);

        // Fetch the block from the RPC.
        let provider = ProviderBuilder::new().network().on_http(rpc_url);
        let block = rt.block_on(async { fetch_block(25771900, &provider).await });

        // Create the alloydb.
        let alloydb = AlloyDB::new(provider, block.header.number, rt);

        // Execute the block.
        let res = block_sync.commit_block(&block, &alloydb, false);
        info!("res: {:?}", res);
    }

    #[test]
    fn test_block_sync_with_on_disk_db() {
        initialize_test_tracing(LevelFilter::INFO);

        // Initialise the on disk db.
        let db_location = std::env::var("DB_LOCATION")
            .unwrap_or_else(|_| "/Users/georgedavies/gattaca-com/rust/based-op/based/base_sepolia".to_string());
        let db: bop_db::SequencerDB = init_database(&db_location, 1000, 1000, BASE_SEPOLIA.clone()).unwrap();
        let db_head_block_number = db.head_block_number().unwrap();
        println!("DB Head Block Number: {:?}", db_head_block_number);

        // initialise block sync and fetch block
        let rt = Arc::new(tokio::runtime::Runtime::new().unwrap());
        let rpc_url = Url::parse(TEST_BASE_SEPOLIA_RPC_URL).unwrap();

        // Create the block executor.
        let chain_spec = BASE_SEPOLIA.clone();
        let mut block_sync = BlockSync::new(chain_spec);

        let provider = ProviderBuilder::new().network().on_http(rpc_url);
        let block = rt.block_on(async { fetch_block(db_head_block_number + 1, &provider).await });

        // Execute the block.
        assert!(block_sync.commit_block(&block, &db, true).is_ok());
    }

    #[test]
    fn test_block_sync_reorgs() {
        initialize_test_tracing(LevelFilter::INFO);

        // Setup test environment
        let db_location = std::env::var("DB_LOCATION")
            .unwrap_or_else(|_| "/Users/georgedavies/gattaca-com/rust/based-op/based/base_sepolia".to_string());
        let db: bop_db::SequencerDB = init_database(&db_location, 1000, 1000, BASE_SEPOLIA.clone()).unwrap();
        let rt = Arc::new(tokio::runtime::Runtime::new().unwrap());
        let rpc_url = Url::parse(TEST_BASE_SEPOLIA_RPC_URL).unwrap();
        let provider = ProviderBuilder::new().network().on_http(rpc_url);

        let mut block_sync = BlockSync::new(BASE_SEPOLIA.clone());

        // Get initial block number from db
        let start_block = db.head_block_number().unwrap();

        // Fetch a sequence of blocks for testing
        let mut blocks = HashMap::new();
        for i in 0..5 {
            let block = rt.block_on(async { fetch_block(start_block - 1 + i, &provider).await });
            blocks.insert(block.header.number, block);
        }

        for block in blocks.values() {
            tracing::info!("Header: {:?}", block.header);
        }

        let state_root = db.state_root().unwrap();
        let block = blocks.get(&start_block).unwrap();
        tracing::info!(
            "State Root: {:?}, Block Number: {:?}, Block State Root: {:?}",
            state_root,
            start_block,
            block.header.state_root
        );

        // Test Case 1: reorg at depth 2
        {
            // Apply first block normally
            let block = blocks.get(&(start_block + 1)).unwrap();
            let result = block_sync.commit_block(block, &db, true);
            tracing::info!("Result: {:?}", result);
            assert!(result.is_ok());
            assert!(result.unwrap().is_none());

            // Create a competing block at same height
            let mut competing_block = block.clone();
            competing_block.header.parent_hash = B256::random(); // Force different parent hash - we don't commit the header to the db so this won't affect the db.

            // Apply competing block - should trigger reorg but won't ask for new blocks as the height is the same.
            let result = block_sync.commit_block(&competing_block, &db, true);
            assert!(result.is_ok());
            let fetch_request = result.unwrap().expect("should request reorg blocks");

            // Verify correct blocks requested
            match fetch_request {
                BlockFetch::FromTo(from, to) => {
                    assert_eq!(from, competing_block.header.number - 1);
                    assert_eq!(to, competing_block.header.number);
                }
                _ => panic!("unexpected fetch request type"),
            }

            // Verify db state after reorg has gone past db.
            assert_eq!(db.head_block_number().unwrap(), start_block - 1);
        }

        let head_block = db.head_block_number().unwrap();
        let state_root = db.state_root().unwrap();
        tracing::info!("Head Block Number after first reorg: {:?} | State Root: {:?}", head_block, state_root);

        // Test Case 2: Reorg with missing intermediate block
        {
            // Apply blocks from head_block+1 to head_block + 3, skipping head_block + 2
            let block1 = blocks.get(&(head_block + 1)).unwrap();
            tracing::info!("Block 1: {:?}", block1.header.number);
            let result = block_sync.commit_block(block1, &db, true);
            tracing::info!("Result: {:?}", result);
            assert!(result.is_ok());

            let block3 = blocks.get(&(head_block + 3)).unwrap();
            let result = block_sync.commit_block(block3, &db, true);
            assert!(result.is_ok());
            let fetch_request = result.unwrap().expect("should request missing blocks");

            // Verify correct range requested
            match fetch_request {
                BlockFetch::FromTo(from, to) => {
                    assert_eq!(from, head_block + 2);
                    assert_eq!(to, head_block + 2);
                }
                _ => panic!("unexpected fetch request type"),
            }

            // Verify block is in pending queue
            assert_eq!(block_sync.pending_blocks.len(), 1);
            assert_eq!(block_sync.pending_blocks[0].header.number, head_block + 3);
        }

        // Test Case 3: Apply pending blocks after gap is filled
        {
            let block2 = blocks.get(&(head_block + 2)).unwrap();
            let result = block_sync.commit_block(block2, &db, true);
            assert!(result.is_ok());
            assert!(result.unwrap().is_none()); // No more blocks needed

            // Verify pending block was processed
            assert_eq!(block_sync.pending_blocks.len(), 0);
            assert_eq!(db.head_block_number().unwrap(), head_block + 3);
        }
    }
}<|MERGE_RESOLUTION|>--- conflicted
+++ resolved
@@ -42,14 +42,8 @@
         Self { chain_spec, execution_factory, pending_blocks: vec![] }
     }
 
-    /// Executes and validates a block at the current state, committing changes to the database.
-    /// Handles chain reorgs by rewinding state if parent hash mismatch is detected.
-<<<<<<< HEAD
+    /// Returns block numbers to fetch, start to end. This will be used in the case of a reorg.
     #[tracing::instrument(skip_all, fields(block = %block.header.number))]
-=======
-    ///
-    /// Returns block numbers to fetch, start to end. This will be used in the case of a reorg.
->>>>>>> 083e4c9c
     pub fn commit_block<DB>(
         &mut self,
         block: &BlockWithSenders<OpBlock>,
@@ -61,12 +55,8 @@
     {
         let db_head = db.head_block_number()?;
         let block_number = block.header.number;
-<<<<<<< HEAD
 
         debug_assert!(block_number == db_head + 1, "can only apply blocks sequentially");
-=======
-        info!(db_head, block_number, "applying and committing block");
->>>>>>> 083e4c9c
 
         // If the block number is greater than the head, we can apply it directly.
         if block_number > db_head + 1 {
@@ -340,7 +330,6 @@
                     assert_eq!(from, competing_block.header.number - 1);
                     assert_eq!(to, competing_block.header.number);
                 }
-                _ => panic!("unexpected fetch request type"),
             }
 
             // Verify db state after reorg has gone past db.
@@ -371,7 +360,6 @@
                     assert_eq!(from, head_block + 2);
                     assert_eq!(to, head_block + 2);
                 }
-                _ => panic!("unexpected fetch request type"),
             }
 
             // Verify block is in pending queue

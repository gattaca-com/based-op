use std::{
    fmt::{self, Display},
    ops::AddAssign,
    sync::Arc,
};

use bop_common::{
    communication::{
        messages::{SequencerToSimulator, SimulationResult, SimulatorToSequencer, SimulatorToSequencerMsg},
        SpineConnections,
    },
    db::{state::ensure_create2_deployer, DBSorting},
    time::{Duration, Instant},
    transaction::{SimulatedTx, Transaction},
};
use bop_db::DatabaseRead;
use reth_chainspec::EthereumHardforks;
use reth_evm::{
    execute::{BlockExecutionError, ProviderError},
    ConfigureEvm,
};
use reth_optimism_evm::OpBlockExecutionError;
use revm::{Database, DatabaseRef};
use revm_primitives::{Address, EnvWithHandlerCfg, U256};
use tracing::trace;

use super::FragSequence;
use crate::{context::SequencerContext, simulator::simulate_tx_inner, sorting::ActiveOrders};

#[derive(Clone, Copy, Default)]
pub struct SortingTelemetry {
    n_sims_sent: usize,
    n_sims_errored: usize,
    n_sims_succesful: usize,
    tot_sim_time: Duration,
}

impl AddAssign for SortingTelemetry {
    fn add_assign(&mut self, rhs: Self) {
        self.n_sims_sent += rhs.n_sims_sent;
        self.n_sims_errored += rhs.n_sims_errored;
        self.n_sims_succesful += rhs.n_sims_succesful;
        self.tot_sim_time += rhs.tot_sim_time;
    }
}

impl fmt::Debug for SortingTelemetry {
    fn fmt(&self, f: &mut fmt::Formatter<'_>) -> fmt::Result {
        f.debug_struct("SortingTelemetry")
            .field("n_sims_sent", &self.n_sims_sent)
            .field("n_sims_errored", &self.n_sims_errored)
            .field("n_sims_succesful", &self.n_sims_succesful)
            .field("tot_sim_time", &format_args!("{}", self.tot_sim_time))
            .finish()
    }
}

/// Data of a being sorted frag
#[derive(Clone, Debug)]
pub struct SortingData<Db> {
    /// Current frag being sorted
    pub db: DBSorting<Db>,
    pub gas_remaining: u64,
    pub payment: U256,
    pub txs: Vec<SimulatedTx>,
    /// Sort frag until, and then commit
    pub until: Instant,
    /// We wait until these are back before we apply the next
    /// and send the next round of simulations
    pub in_flight_sims: usize,
    /// Remaining orders to be sorted, ideally with top of frag (TOF)
    /// sim data. The TOF sim data can be used as a heuristic initial sort of
    /// the orders. The assumption is that applying some orders will not
    /// dramatically increase the value of an order vs its TOF value.
    /// This allows us to no have to fully resim all remaining orders
    /// every time we apply one, leading to a huge efficiency gain.
    pub tof_snapshot: ActiveOrders,
    /// While sim results come back, we keep track of the most valuable one here.
    /// If when all results are back (i.e. `in_flight_sims == 0`) this is Some,
    /// we apply it to the `db` and send off the next batch of sims.
    pub next_to_be_applied: Option<SimulatedTx>,

    pub start_t: Instant,

    pub telemetry: SortingTelemetry,
}

impl<Db> SortingData<Db> {
    pub fn new(seq: &FragSequence, data: &SequencerContext<Db>) -> Self
    where
        Db: Clone + DatabaseRef,
    {
        let tof_snapshot = if data.payload_attributes.no_tx_pool.unwrap_or_default() {
            ActiveOrders::empty()
        } else {
            ActiveOrders::new(data.tx_pool.clone_active())
        };
        let db = DBSorting::new(data.shared_state.as_ref().clone());
        let _ = ensure_create2_deployer(data.chain_spec().clone(), data.timestamp(), &mut db.db.write());

        Self {
            db,
            until: Instant::now() + data.config.frag_duration,
            in_flight_sims: 0,
            payment: U256::ZERO,
            next_to_be_applied: None,
            tof_snapshot,
            gas_remaining: seq.gas_remaining,
            txs: vec![],
            start_t: Instant::now(),
            telemetry: Default::default(),
        }
    }

    pub fn is_empty(&self) -> bool {
        self.txs.is_empty()
    }

    pub fn gas_used(&self) -> u64 {
        self.txs.iter().map(|t| t.gas_used()).sum()
    }

    pub fn payment(&self) -> U256 {
        self.payment
    }

    pub fn is_valid(&self, state_id: u64) -> bool {
        state_id == self.db.state_id()
    }

    /// Handles the result of a simulation. `simulated_tx` simulated_at_id should be pre-verified.
    pub fn handle_sim(
        &mut self,
        simulated_tx: SimulationResult<SimulatedTx>,
        sender: &Address,
        base_fee: u64,
        simtime: Duration,
    ) {
        self.in_flight_sims -= 1;
        self.telemetry.tot_sim_time += simtime;

        trace!("handling sender {sender}");
        // handle errored sim
        let Ok(simulated_tx) = simulated_tx.inspect_err(|e| tracing::trace!("error {e} for tx: {}", sender)) else {
            self.tof_snapshot.remove_from_sender(sender, base_fee);
            self.telemetry.n_sims_errored += 1;
            return;
        };

        trace!("succesful for nonce {}", simulated_tx.nonce_ref());
        if self.gas_remaining < simulated_tx.gas_used() {
            self.tof_snapshot.remove_from_sender(sender, base_fee);
            return;
        }
        self.telemetry.n_sims_succesful += 1;

        let tx_to_put_back = if simulated_tx.gas_used() < self.gas_remaining &&
            self.next_to_be_applied.as_ref().is_none_or(|t| t.payment < simulated_tx.payment)
        {
            self.next_to_be_applied.replace(simulated_tx)
        } else {
            Some(simulated_tx)
        };
        if let Some(tx) = tx_to_put_back {
            self.tof_snapshot.put(tx)
        }
    }

    pub fn should_seal_frag(&self) -> bool {
        !self.is_empty() && self.until < Instant::now()
    }

    pub fn should_send_next_sims(&self) -> bool {
        self.in_flight_sims == 0
    }
}

impl<Db: Clone + DatabaseRef> SortingData<Db> {
    pub fn handle_deposits(
        &mut self,
        deposits: &mut std::collections::VecDeque<Arc<Transaction>>,
        connections: &mut SpineConnections<Db>,
    ) {
        //TODO: we should do this inline
        while let Some(deposit) = deposits.pop_front() {
            connections.send(SequencerToSimulator::SimulateTx(deposit, self.state()));
            self.telemetry.n_sims_sent += 1;
            let mut found = false;
            while !found {
                connections.receive(|msg: SimulatorToSequencer, _| {
                    let state_id = msg.state_id;
                    self.telemetry.tot_sim_time += msg.simtime;
                    if !self.is_valid(state_id) {
                        return;
                    }

                    let SimulatorToSequencerMsg::Tx(simulated_tx) = msg.msg else {
                        debug_assert!(false, "this should always be tx, is something else running?");
                        return;
                    };
                    let Ok(res) = simulated_tx else {
                        self.telemetry.n_sims_errored += 1;
                        return;
                    };
                    self.telemetry.n_sims_succesful += 1;
                    found = true;

                    debug_assert!(res.tx.is_deposit(), "somehow found a valid sim that wasn't a deposit");
                    self.apply_tx(res);
                });
            }
        }
    }

    pub fn send_next(mut self, n_sims_per_loop: usize, senders: &mut SpineConnections<Db>) -> Self {
        let db = self.state();

        for t in self.tof_snapshot.iter().rev().take(n_sims_per_loop).map(|t| t.next_to_sim()) {
            debug_assert!(t.is_some(), "Unsimmable TxList should have been cleared previously");
            let tx = t.unwrap();
<<<<<<< HEAD
=======
            tracing::trace!("sending sender {}, nonce {}", tx.sender(), tx.nonce_ref());
>>>>>>> 083e4c9c
            senders.send(SequencerToSimulator::SimulateTx(tx, db.clone()));
            self.in_flight_sims += 1;
            self.telemetry.n_sims_sent += 1;
        }
        self
    }

    pub fn state(&self) -> DBSorting<Db> {
        self.db.clone()
    }
}

impl<Db: DatabaseRef> SortingData<Db> {
    pub fn apply_tx(&mut self, tx: SimulatedTx) {
        self.db.commit_ref(&tx.result_and_state.state);

        let gas_used = tx.as_ref().result.gas_used();
        debug_assert!(self.gas_remaining > gas_used, "had too little gas remaining to apply tx {tx:#?}");

        self.gas_remaining -= gas_used;
        self.txs.push(tx);
    }

    pub fn maybe_apply(&mut self, base_fee: u64) {
        if let Some(tx_to_apply) = std::mem::take(&mut self.next_to_be_applied) {
            self.tof_snapshot.remove_from_sender(&tx_to_apply.sender(), base_fee);
            self.apply_tx(tx_to_apply);
        }
    }
}

impl<Db: DatabaseRead + Database<Error: Into<ProviderError> + Display>> SortingData<Db> {
    /// Must be called each new block.
    /// Applies pre-execution changes and must include txs from the payload attributes to the
    /// dbfrag that will be to sort/create all frags of this block on top of.
    ///
    /// Returns FragSequence and SortingData for this block.
    /// The former keeps track of all txs of this block (i.e. in a sequence of frags).
    /// After this function it contains the forced inclusion txs.
    pub fn apply_block_start_to_state(
        &mut self,
        context: &mut SequencerContext<Db>,
        env_with_handler_cfg: EnvWithHandlerCfg,
    ) -> Result<(), BlockExecutionError> {
        let timestamp = env_with_handler_cfg.block.timestamp.to();
        let block_number = env_with_handler_cfg.block.number.to();

        let should_set_state_clear_flag =
            context.config.evm_config.chain_spec().is_spurious_dragon_active_at_block(block_number);

        let parent_beacon_block_root = context.parent_beacon_block_root();

        let regolith_active = context.regolith_active(timestamp);

        let evm_config = context.config.evm_config.clone();
        let chain_spec = context.config.evm_config.chain_spec().clone();
        // Configure new EVM to apply pre-execution and must include txs.
        let mut evm = evm_config.evm_with_env(context.shared_state.as_mut(), env_with_handler_cfg);

        // Apply pre-execution changes.
        evm.db_mut().db.write().set_state_clear_flag(should_set_state_clear_flag);

        context.system_caller.apply_beacon_root_contract_call(
            timestamp,
            block_number,
            parent_beacon_block_root,
            &mut evm,
        )?;
        ensure_create2_deployer(chain_spec, timestamp, &mut evm.db_mut().db.write())
            .map_err(|_| OpBlockExecutionError::ForceCreate2DeployerFail)?;

        let Some(forced_inclusion_txs) = context.payload_attributes.transactions.as_ref() else {
            return Ok(());
        };

        // Apply must include txs.
        for tx in forced_inclusion_txs.iter() {
            let tx = Arc::new(Transaction::decode(tx.clone()).unwrap());

            // Execute transaction.
            let mut simulated_tx = simulate_tx_inner(tx, &mut evm, regolith_active, true, true)
                .expect("forced inclusing txs shouldn't fail");

            context.system_caller.on_state(&simulated_tx.result_and_state.state);

            evm.db_mut().commit_txs(std::iter::once(&mut simulated_tx));
            self.gas_remaining -= simulated_tx.gas_used();
            self.payment += simulated_tx.payment;
            self.txs.push(simulated_tx);
        }
        Ok(())
    }
}<|MERGE_RESOLUTION|>--- conflicted
+++ resolved
@@ -218,10 +218,6 @@
         for t in self.tof_snapshot.iter().rev().take(n_sims_per_loop).map(|t| t.next_to_sim()) {
             debug_assert!(t.is_some(), "Unsimmable TxList should have been cleared previously");
             let tx = t.unwrap();
-<<<<<<< HEAD
-=======
-            tracing::trace!("sending sender {}, nonce {}", tx.sender(), tx.nonce_ref());
->>>>>>> 083e4c9c
             senders.send(SequencerToSimulator::SimulateTx(tx, db.clone()));
             self.in_flight_sims += 1;
             self.telemetry.n_sims_sent += 1;

use std::net::SocketAddr;

use alloy_primitives::B256;
use alloy_rpc_types::engine::{ExecutionPayloadV3, ForkchoiceState, ForkchoiceUpdated, PayloadId, PayloadStatus};
use bop_common::{
    api::EngineApiServer,
<<<<<<< HEAD
    communication::Sender,
    rpc::{EngineApiMessage, RpcResult},
=======
    communication::{
        messages::{EngineApiMessage, RpcResult},
        Sender, Spine,
    },
    time::Duration,
>>>>>>> 0a4b81c3
};
use jsonrpsee::{core::async_trait, server::ServerBuilder};
use op_alloy_rpc_types_engine::{OpExecutionPayloadEnvelopeV3, OpPayloadAttributes};
use tokio::sync::oneshot;
use tracing::{error, info, trace, Level};

// TODO: jwt auth
// TODO: timing
pub struct EngineRpcServer {
    timeout: Duration,
    engine_rpc_tx: Sender<EngineApiMessage>,
}

impl EngineRpcServer {
    pub fn new(spine: &Spine, timeout: Duration) -> Self {
        Self { engine_rpc_tx: spine.into(), timeout }
    }

    #[tracing::instrument(skip_all, name = "rpc_engine")]
    pub async fn run(self, addr: SocketAddr) {
        info!(%addr, "starting RPC server");

        let server = ServerBuilder::default().build(addr).await.expect("failed to create engine RPC server");
        let execution_module = EngineApiServer::into_rpc(self);

        let server_handle = server.start(execution_module);
        //TODO: Handle other communcation from sequencer ?
        //      Idea: we have this part do rpc requests, using the rpc->sequencer channel,
        //      but we make it part of another sync actor that uses the connections and gathers
        //      state etc in a spinloop that the rpc runtime can use to serve requests with?
        server_handle.stopped().await;

        error!("server stopped");
    }

    fn send(&self, msg: EngineApiMessage) {
        let _ = self.engine_rpc_tx.send(msg.into());
    }
}

#[async_trait]
impl EngineApiServer for EngineRpcServer {
    #[tracing::instrument(skip_all, err, ret(level = Level::TRACE))]
    async fn fork_choice_updated_v3(
        &self,
        fork_choice_state: ForkchoiceState,
        payload_attributes: Option<OpPayloadAttributes>,
    ) -> RpcResult<ForkchoiceUpdated> {
        trace!(?fork_choice_state, ?payload_attributes, "new request");

        let (tx, rx) = oneshot::channel();
<<<<<<< HEAD
        self.send(EngineApiMessage::ForkChoiceUpdatedV3 {
            fork_choice_state,
            payload_attributes: payload_attributes.map(Box::new),
            res_tx: tx,
        });
=======
        let _ = self.engine_rpc_tx.send(
            EngineApiMessage::ForkChoiceUpdatedV3 {
                fork_choice_state,
                payload_attributes: payload_attributes.map(Box::new),
                res_tx: tx,
            }
            .into(),
        );
>>>>>>> 0a4b81c3

        // wait with timeout
        let res = tokio::time::timeout(self.timeout.into(), rx).await??;

        Ok(res)
    }

    #[tracing::instrument(skip_all, err, ret(level = Level::TRACE))]
    async fn new_payload_v3(
        &self,
        payload: ExecutionPayloadV3,
        versioned_hashes: Vec<B256>,
        parent_beacon_block_root: B256,
    ) -> RpcResult<PayloadStatus> {
        trace!(?payload, ?versioned_hashes, %parent_beacon_block_root, "new request");

        let (tx, rx) = oneshot::channel();
<<<<<<< HEAD
        self.send(EngineApiMessage::NewPayloadV3 { payload, versioned_hashes, parent_beacon_block_root, res_tx: tx });
=======
        let _ = self.engine_rpc_tx.send(
            EngineApiMessage::NewPayloadV3 { payload, versioned_hashes, parent_beacon_block_root, res_tx: tx }.into(),
        );
>>>>>>> 0a4b81c3

        // wait with timeout
        let res = tokio::time::timeout(self.timeout.into(), rx).await??;

        Ok(res)
    }

    #[tracing::instrument(skip_all, err, ret(level = Level::TRACE))]
    async fn get_payload_v3(&self, payload_id: PayloadId) -> RpcResult<OpExecutionPayloadEnvelopeV3> {
        trace!(%payload_id, "new request");

        let (tx, rx) = oneshot::channel();
<<<<<<< HEAD
        self.send(EngineApiMessage::GetPayloadV3 { payload_id, res: tx });
=======
        let _ = self.engine_rpc_tx.send(EngineApiMessage::GetPayloadV3 { payload_id, res: tx }.into());
>>>>>>> 0a4b81c3

        // wait with timeout
        let res = tokio::time::timeout(self.timeout.into(), rx).await??;

        Ok(res)
    }
}<|MERGE_RESOLUTION|>--- conflicted
+++ resolved
@@ -4,16 +4,13 @@
 use alloy_rpc_types::engine::{ExecutionPayloadV3, ForkchoiceState, ForkchoiceUpdated, PayloadId, PayloadStatus};
 use bop_common::{
     api::EngineApiServer,
-<<<<<<< HEAD
     communication::Sender,
     rpc::{EngineApiMessage, RpcResult},
-=======
     communication::{
         messages::{EngineApiMessage, RpcResult},
         Sender, Spine,
     },
     time::Duration,
->>>>>>> 0a4b81c3
 };
 use jsonrpsee::{core::async_trait, server::ServerBuilder};
 use op_alloy_rpc_types_engine::{OpExecutionPayloadEnvelopeV3, OpPayloadAttributes};
@@ -65,13 +62,6 @@
         trace!(?fork_choice_state, ?payload_attributes, "new request");
 
         let (tx, rx) = oneshot::channel();
-<<<<<<< HEAD
-        self.send(EngineApiMessage::ForkChoiceUpdatedV3 {
-            fork_choice_state,
-            payload_attributes: payload_attributes.map(Box::new),
-            res_tx: tx,
-        });
-=======
         let _ = self.engine_rpc_tx.send(
             EngineApiMessage::ForkChoiceUpdatedV3 {
                 fork_choice_state,
@@ -80,7 +70,6 @@
             }
             .into(),
         );
->>>>>>> 0a4b81c3
 
         // wait with timeout
         let res = tokio::time::timeout(self.timeout.into(), rx).await??;
@@ -98,13 +87,9 @@
         trace!(?payload, ?versioned_hashes, %parent_beacon_block_root, "new request");
 
         let (tx, rx) = oneshot::channel();
-<<<<<<< HEAD
-        self.send(EngineApiMessage::NewPayloadV3 { payload, versioned_hashes, parent_beacon_block_root, res_tx: tx });
-=======
         let _ = self.engine_rpc_tx.send(
             EngineApiMessage::NewPayloadV3 { payload, versioned_hashes, parent_beacon_block_root, res_tx: tx }.into(),
         );
->>>>>>> 0a4b81c3
 
         // wait with timeout
         let res = tokio::time::timeout(self.timeout.into(), rx).await??;
@@ -117,11 +102,7 @@
         trace!(%payload_id, "new request");
 
         let (tx, rx) = oneshot::channel();
-<<<<<<< HEAD
-        self.send(EngineApiMessage::GetPayloadV3 { payload_id, res: tx });
-=======
         let _ = self.engine_rpc_tx.send(EngineApiMessage::GetPayloadV3 { payload_id, res: tx }.into());
->>>>>>> 0a4b81c3
 
         // wait with timeout
         let res = tokio::time::timeout(self.timeout.into(), rx).await??;

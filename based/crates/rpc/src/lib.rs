--- conflicted
+++ resolved
@@ -1,11 +1,5 @@
-<<<<<<< HEAD
-use bop_common::{
-    communication::{Sender, Spine},
-    config::Config,
-    db::DB,
-    order::Order,
-    runtime::spawn,
-};
+use bop_common::{communication::Spine, config::Config};
+use bop_db::DbStub;
 use engine::EngineRpcServer;
 use eth::EthRpcServer;
 
@@ -14,17 +8,10 @@
 
 pub fn start_engine_rpc(config: &Config, spine: &Spine) {
     let server = EngineRpcServer::new(spine, config.engine_api_timeout);
-    spawn(server.run(config.engine_api_addr));
+    tokio::spawn(server.run(config.engine_api_addr));
 }
 
-pub async fn start_eth_rpc(config: &Config, new_order_tx: Sender<Order>, db: DB) {
-    let server = EthRpcServer::new(new_order_tx, db);
-    spawn(server.run(config.eth_api_addr));
-}
-=======
-pub mod engine;
-pub use engine::EngineRpcServer;
-pub mod eth;
-pub use eth::EthRpcServer;
-pub async fn start_eth_rpc() {}
->>>>>>> 3076f758
+pub fn start_eth_rpc(config: &Config, spine: &Spine, db: DbStub) {
+    let server = EthRpcServer::new(spine, db);
+    tokio::spawn(server.run(config.eth_api_addr));
+}
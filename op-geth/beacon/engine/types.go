--- conflicted
+++ resolved
@@ -461,17 +461,6 @@
 
 // Total frags in the block + block header fields
 type Seal struct {
-<<<<<<< HEAD
-	TotalFrags       uint64  `json:"totalFrags"`
-	BlockNumber      uint64  `json:"blockNumber"`
-	GasUsed          uint64  `json:"gasUsed"`
-	GasLimit         uint64  `json:"gasLimit"`
-	ParentHash       Bytes32 `json:"parentHash"`
-	TransactionsRoot Bytes32 `json:"transactionsRoot"`
-	ReceiptsRoot     Bytes32 `json:"receiptsRoot"`
-	StateRoot        Bytes32 `json:"stateRoot"`
-	BlockHash        Bytes32 `json:"blockHash"`
-=======
 	TotalFrags       uint64      `json:"totalFrags"`
 	BlockNumber      uint64      `json:"blockNumber"`
 	GasUsed          uint64      `json:"gasUsed"`
@@ -481,7 +470,6 @@
 	ReceiptsRoot     common.Hash `json:"receiptsRoot"`
 	StateRoot        common.Hash `json:"stateRoot"`
 	BlockHash        common.Hash `json:"blockHash"`
->>>>>>> 74badda9
 }
 
 type SignedEnv struct {
@@ -491,7 +479,22 @@
 
 // Initial message to set the block environment for the current block
 type Env struct {
-<<<<<<< HEAD
+	Number      uint64         `json:"number"`
+	Beneficiary common.Address `json:"beneficiary"`
+	Timestamp   uint64         `json:"timestamp"`
+	GasLimit    uint64         `json:"gas_limit"`
+	Basefee     uint64         `json:"basefee"`
+	Difficulty  *hexutil.Big   `json:"difficulty"`
+	Prevrandao  common.Hash    `json:"prevrandao"`
+}
+
+type SignedEnv struct {
+	Signature Bytes65 `json:"signature"`
+	Env       Env     `json:"env"`
+}
+
+// Initial message to set the block environment for the current block
+type Env struct {
 	Number      uint64         `json:number`
 	Beneficiary common.Address `json:beneficiary`
 	Timestamp   uint64         `json:timestamp`
@@ -499,13 +502,4 @@
 	Basefee     uint64         `json:basefee`
 	Difficulty  *hexutil.Big   `json:difficulty`
 	Prevrandao  common.Hash    `json:prevrandao`
-=======
-	Number      uint64         `json:"number"`
-	Beneficiary common.Address `json:"beneficiary"`
-	Timestamp   uint64         `json:"timestamp"`
-	GasLimit    uint64         `json:"gas_limit"`
-	Basefee     uint64         `json:"basefee"`
-	Difficulty  *hexutil.Big   `json:"difficulty"`
-	Prevrandao  common.Hash    `json:"prevrandao"`
->>>>>>> 74badda9
 }
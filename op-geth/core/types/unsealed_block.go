package types

import (
	"encoding/json"
	"log"
	"math/big"

	"github.com/ethereum/go-ethereum/common"
)

type UnsealedBlock struct {
	Env                *Env
	Frags              []Frag
	LastSequenceNumber *uint64
	Hash               common.Hash

	Receipts Receipts
}

func NewUnsealedBlock(e *Env) *UnsealedBlock {
	return &UnsealedBlock{
		Env:                e,
		Frags:              []Frag{},
		LastSequenceNumber: nil,
		Hash:               common.Hash{},
		Receipts:           Receipts{},
	}
}

func IsOpened(ub *UnsealedBlock) bool {
	return ub != nil
}

func (ub *UnsealedBlock) IsEmpty() bool {
	return len(ub.Frags) == 0
}

func (ub *UnsealedBlock) IsNextFrag(f *Frag) bool {
	if ub.LastSequenceNumber == nil {
		return f.IsFirst()
<<<<<<< HEAD
	} else {
		return *ub.LastSequenceNumber+1 == f.Seq
=======
	}

	lastKnownFrag := ub.Frags[*ub.LastSequenceNumber]

	if lastKnownFrag.IsLast {
		return false
	} else {
		return lastKnownFrag.Seq+1 == f.Seq
>>>>>>> c0ab8ba4
	}
}

type Frag struct {
	BlockNumber uint64         `json:"blockNumber"`
	Seq         uint64         `json:"seq"`
	IsLast      bool           `json:"isLast"`
	Txs         []*Transaction `json:"txs"`
}

func (f *Frag) IsFirst() bool {
	return f.Seq == 0
}

func (f *Frag) UnmarshalJSON(data []byte) error {
	var frag struct {
		BlockNumber uint64
		Seq         uint64
		IsLast      bool
		Txs         [][]byte
	}

	if err := json.Unmarshal(data, &frag); err != nil {
		log.Fatalln(err)
		return err
	}

	f.BlockNumber = frag.BlockNumber
	f.Seq = frag.Seq
	f.IsLast = frag.IsLast

	for _, txData := range frag.Txs {
		var tx Transaction
		tx.UnmarshalBinary(txData)
		f.Txs = append(f.Txs, &tx)
	}

	return nil
}

type Env struct {
	Number      uint64         `json:number`
	Beneficiary common.Address `json:beneficiary`
	Timestamp   uint64         `json:timestamp`
	GasLimit    uint64         `json:gas_limit`
	Basefee     uint64         `json:basefee`
	Difficulty  *big.Int       `json:difficulty`
	Prevrandao  common.Hash    `json:prevrandao`
}<|MERGE_RESOLUTION|>--- conflicted
+++ resolved
@@ -38,10 +38,6 @@
 func (ub *UnsealedBlock) IsNextFrag(f *Frag) bool {
 	if ub.LastSequenceNumber == nil {
 		return f.IsFirst()
-<<<<<<< HEAD
-	} else {
-		return *ub.LastSequenceNumber+1 == f.Seq
-=======
 	}
 
 	lastKnownFrag := ub.Frags[*ub.LastSequenceNumber]
@@ -50,7 +46,6 @@
 		return false
 	} else {
 		return lastKnownFrag.Seq+1 == f.Seq
->>>>>>> c0ab8ba4
 	}
 }
 

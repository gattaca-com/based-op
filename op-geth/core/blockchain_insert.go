// Copyright 2018 The go-ethereum Authors
// This file is part of the go-ethereum library.
//
// The go-ethereum library is free software: you can redistribute it and/or modify
// it under the terms of the GNU Lesser General Public License as published by
// the Free Software Foundation, either version 3 of the License, or
// (at your option) any later version.
//
// The go-ethereum library is distributed in the hope that it will be useful,
// but WITHOUT ANY WARRANTY; without even the implied warranty of
// MERCHANTABILITY or FITNESS FOR A PARTICULAR PURPOSE. See the
// GNU Lesser General Public License for more details.
//
// You should have received a copy of the GNU Lesser General Public License
// along with the go-ethereum library. If not, see <http://www.gnu.org/licenses/>.

package core

import (
	"fmt"
	"math/big"
	"time"

	"github.com/ethereum/go-ethereum/common"
	"github.com/ethereum/go-ethereum/common/mclock"
	"github.com/ethereum/go-ethereum/core/types"
	"github.com/ethereum/go-ethereum/core/vm"
	"github.com/ethereum/go-ethereum/log"
)

// insertStats tracks and reports on block insertion.
type insertStats struct {
	queued, processed, ignored int
	usedGas                    uint64
	lastIndex                  int
	startTime                  mclock.AbsTime
}

// statsReportLimit is the time limit during import and export after which we
// always print out progress. This avoids the user wondering what's going on.
const statsReportLimit = 8 * time.Second

// report prints statistics if some number of blocks have been processed
// or more than a few seconds have passed since the last message.
func (st *insertStats) report(chain []*types.Block, index int, snapDiffItems, snapBufItems, trieDiffNodes, triebufNodes common.StorageSize, setHead bool) {
	// Fetch the timings for the batch
	var (
		now     = mclock.Now()
		elapsed = now.Sub(st.startTime)
	)
	// If we're at the last block of the batch or report period reached, log
	if index == len(chain)-1 || elapsed >= statsReportLimit {
		// Count the number of transactions in this segment
		var txs int
		for _, block := range chain[st.lastIndex : index+1] {
			txs += len(block.Transactions())
		}
		end := chain[index]

		// Assemble the log context and send it to the logger
		context := []interface{}{
			"number", end.Number(), "hash", end.Hash(),
			"blocks", st.processed, "txs", txs, "mgas", float64(st.usedGas) / 1000000,
			"elapsed", common.PrettyDuration(elapsed), "mgasps", float64(st.usedGas) * 1000 / float64(elapsed),
		}
		if timestamp := time.Unix(int64(end.Time()), 0); time.Since(timestamp) > time.Minute {
			context = append(context, []interface{}{"age", common.PrettyAge(timestamp)}...)
		}
		if snapDiffItems != 0 || snapBufItems != 0 { // snapshots enabled
			context = append(context, []interface{}{"snapdiffs", snapDiffItems}...)
			if snapBufItems != 0 { // future snapshot refactor
				context = append(context, []interface{}{"snapdirty", snapBufItems}...)
			}
		}
		if trieDiffNodes != 0 { // pathdb
			context = append(context, []interface{}{"triediffs", trieDiffNodes}...)
		}
		context = append(context, []interface{}{"triedirty", triebufNodes}...)

		if st.queued > 0 {
			context = append(context, []interface{}{"queued", st.queued}...)
		}
		if st.ignored > 0 {
			context = append(context, []interface{}{"ignored", st.ignored}...)
		}
		if setHead {
			log.Info("Imported new chain segment", context...)
		} else {
			log.Info("Imported new potential chain segment", context...)
		}
		// Bump the stats reported to the next section
		*st = insertStats{startTime: now, lastIndex: index + 1}
	}
}

// insertIterator is a helper to assist during chain import.
type insertIterator struct {
	chain types.Blocks // Chain of blocks being iterated over

	results <-chan error // Verification result sink from the consensus engine
	errors  []error      // Header verification errors for the blocks

	index     int       // Current offset of the iterator
	validator Validator // Validator to run if verification succeeds
}

// newInsertIterator creates a new iterator based on the given blocks, which are
// assumed to be a contiguous chain.
func newInsertIterator(chain types.Blocks, results <-chan error, validator Validator) *insertIterator {
	return &insertIterator{
		chain:     chain,
		results:   results,
		errors:    make([]error, 0, len(chain)),
		index:     -1,
		validator: validator,
	}
}

// next returns the next block in the iterator, along with any potential validation
// error for that block. When the end is reached, it will return (nil, nil).
func (it *insertIterator) next() (*types.Block, error) {
	// If we reached the end of the chain, abort
	if it.index+1 >= len(it.chain) {
		it.index = len(it.chain)
		return nil, nil
	}
	// Advance the iterator and wait for verification result if not yet done
	it.index++
	if len(it.errors) <= it.index {
		it.errors = append(it.errors, <-it.results)
	}
	if it.errors[it.index] != nil {
		return it.chain[it.index], it.errors[it.index]
	}
	// Block header valid, run body validation and return
	return it.chain[it.index], it.validator.ValidateBody(it.chain[it.index])
}

// peek returns the next block in the iterator, along with any potential validation
// error for that block, but does **not** advance the iterator.
//
// Both header and body validation errors (nil too) is cached into the iterator
// to avoid duplicating work on the following next() call.
func (it *insertIterator) peek() (*types.Block, error) {
	// If we reached the end of the chain, abort
	if it.index+1 >= len(it.chain) {
		return nil, nil
	}
	// Wait for verification result if not yet done
	if len(it.errors) <= it.index+1 {
		it.errors = append(it.errors, <-it.results)
	}
	if it.errors[it.index+1] != nil {
		return it.chain[it.index+1], it.errors[it.index+1]
	}
	// Block header valid, ignore body validation since we don't have a parent anyway
	return it.chain[it.index+1], nil
}

// previous returns the previous header that was being processed, or nil.
func (it *insertIterator) previous() *types.Header {
	if it.index < 1 {
		return nil
	}
	return it.chain[it.index-1].Header()
}

// current returns the current header that is being processed, or nil.
func (it *insertIterator) current() *types.Header {
	if it.index == -1 || it.index >= len(it.chain) {
		return nil
	}
	return it.chain[it.index].Header()
}

// remaining returns the number of remaining blocks.
func (it *insertIterator) remaining() int {
	return len(it.chain) - it.index
}

func (bc *BlockChain) InsertNewFrag(frag types.Frag) error {
	currentUnsealedBlock := bc.CurrentUnsealedBlock()

<<<<<<< HEAD
	parent := bc.GetBlockByNumber(currentUnsealedBlock.Env.Number - 1)

=======
>>>>>>> c0ab8ba4
	statedb := bc.unsealedBlockDbState

	if statedb == nil {
		return fmt.Errorf("unsealed block state db not set")
	}

	chainConfig := bc.Config()

	blockContext := vm.BlockContext{
		CanTransfer: CanTransfer,
		Transfer:    Transfer,
<<<<<<< HEAD
=======
		L1CostFunc:  types.NewL1CostFunc(bc.Config(), statedb),
>>>>>>> c0ab8ba4
		Coinbase:    currentUnsealedBlock.Env.Beneficiary,
		BlockNumber: new(big.Int).SetUint64(currentUnsealedBlock.Env.Number),
		Time:        currentUnsealedBlock.Env.Timestamp,
		Difficulty:  currentUnsealedBlock.Env.Difficulty,
		GasLimit:    currentUnsealedBlock.Env.GasLimit,
		GetHash:     func(num uint64) common.Hash { return common.Hash{} },
		BaseFee:     new(big.Int).SetUint64(currentUnsealedBlock.Env.Basefee),
		Random:      &currentUnsealedBlock.Env.Prevrandao,
	}

	vmConfig := bc.GetVMConfig()

	var receipts types.Receipts
	for i, tx := range frag.Txs {
		gp := new(GasPool).AddGas(tx.Gas())

		intermediateRootHash := statedb.IntermediateRoot(chainConfig.IsEIP158(blockContext.BlockNumber)).Bytes()

<<<<<<< HEAD
		signer := types.MakeSigner(bc.Config(), blockContext.BlockNumber, parent.Time()) // TODO: Replace parent.Time()
=======
		signer := types.MakeSigner(bc.Config(), blockContext.BlockNumber, blockContext.Time)
>>>>>>> c0ab8ba4

		msg, err := TransactionToMessage(tx, signer, blockContext.BaseFee)

		if err != nil {
			return fmt.Errorf("could not make transaction into message %v: %w", tx.Hash().Hex(), err)
		}

		txContext := NewEVMTxContext(msg)

		evm := vm.NewEVM(blockContext, txContext, statedb, chainConfig, *vmConfig)

		statedb.SetTxContext(tx.Hash(), i)

		txExecutionResult, err := ApplyMessage(evm, msg, gp)

		if err != nil {
			return fmt.Errorf("could not apply message %v: %w", tx.Hash().Hex(), err)
		}

		txReceipt := MakeReceipt(evm, txExecutionResult, statedb, blockContext.BlockNumber, currentUnsealedBlock.Hash, tx, txExecutionResult.UsedGas, intermediateRootHash, chainConfig, tx.Nonce())

		receipts = append(receipts, txReceipt)
	}

	// Update the unsealed block state:
	// 1. Insert the frag into the current unsealed block
	// 2. Update the last sequence number
	// 3. Insert the receipts into the current unsealed block

	currentUnsealedBlock.Frags = append(currentUnsealedBlock.Frags, frag)
	currentUnsealedBlock.LastSequenceNumber = &frag.Seq
	currentUnsealedBlock.Receipts = append(currentUnsealedBlock.Receipts, receipts...)

	return nil
}<|MERGE_RESOLUTION|>--- conflicted
+++ resolved
@@ -181,11 +181,6 @@
 func (bc *BlockChain) InsertNewFrag(frag types.Frag) error {
 	currentUnsealedBlock := bc.CurrentUnsealedBlock()
 
-<<<<<<< HEAD
-	parent := bc.GetBlockByNumber(currentUnsealedBlock.Env.Number - 1)
-
-=======
->>>>>>> c0ab8ba4
 	statedb := bc.unsealedBlockDbState
 
 	if statedb == nil {
@@ -197,10 +192,7 @@
 	blockContext := vm.BlockContext{
 		CanTransfer: CanTransfer,
 		Transfer:    Transfer,
-<<<<<<< HEAD
-=======
 		L1CostFunc:  types.NewL1CostFunc(bc.Config(), statedb),
->>>>>>> c0ab8ba4
 		Coinbase:    currentUnsealedBlock.Env.Beneficiary,
 		BlockNumber: new(big.Int).SetUint64(currentUnsealedBlock.Env.Number),
 		Time:        currentUnsealedBlock.Env.Timestamp,
@@ -219,11 +211,7 @@
 
 		intermediateRootHash := statedb.IntermediateRoot(chainConfig.IsEIP158(blockContext.BlockNumber)).Bytes()
 
-<<<<<<< HEAD
-		signer := types.MakeSigner(bc.Config(), blockContext.BlockNumber, parent.Time()) // TODO: Replace parent.Time()
-=======
 		signer := types.MakeSigner(bc.Config(), blockContext.BlockNumber, blockContext.Time)
->>>>>>> c0ab8ba4
 
 		msg, err := TransactionToMessage(tx, signer, blockContext.BaseFee)
 

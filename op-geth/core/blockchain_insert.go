--- conflicted
+++ resolved
@@ -18,11 +18,7 @@
 
 import (
 	"fmt"
-<<<<<<< HEAD
 	"math/big"
-=======
-	"math"
->>>>>>> 74badda9
 	"time"
 
 	"github.com/ethereum/go-ethereum/common"
@@ -185,11 +181,7 @@
 func (bc *BlockChain) InsertNewFrag(frag types.Frag) error {
 	currentUnsealedBlock := bc.CurrentUnsealedBlock()
 
-<<<<<<< HEAD
 	parent := bc.GetBlockByNumber(currentUnsealedBlock.Env.Number - 1)
-=======
-	parent := bc.GetBlockByNumber(currentUnsealedBlock.Number.Uint64() - 1)
->>>>>>> 74badda9
 
 	statedb := bc.unsealedBlockDbState
 
@@ -202,7 +194,6 @@
 	blockContext := vm.BlockContext{
 		CanTransfer: CanTransfer,
 		Transfer:    Transfer,
-<<<<<<< HEAD
 		Coinbase:    currentUnsealedBlock.Env.Beneficiary,
 		BlockNumber: new(big.Int).SetUint64(currentUnsealedBlock.Env.Number),
 		Time:        currentUnsealedBlock.Env.Timestamp,
@@ -211,15 +202,6 @@
 		GetHash:     func(num uint64) common.Hash { return common.Hash{} },
 		BaseFee:     new(big.Int).SetUint64(currentUnsealedBlock.Env.Basefee),
 		Random:      &currentUnsealedBlock.Env.Prevrandao,
-=======
-		Coinbase:    parent.Coinbase(),
-		BlockNumber: currentUnsealedBlock.Number,
-		Time:        parent.Time(),
-		Difficulty:  parent.Difficulty(),
-		GasLimit:    math.MaxUint64,
-		GetHash:     func(num uint64) common.Hash { return common.Hash{} },
-		BaseFee:     parent.BaseFee(),
->>>>>>> 74badda9
 	}
 
 	vmConfig := bc.GetVMConfig()
@@ -228,36 +210,20 @@
 	for i, tx := range frag.Txs {
 		gp := new(GasPool).AddGas(tx.Gas())
 
-<<<<<<< HEAD
 		intermediateRootHash := statedb.IntermediateRoot(chainConfig.IsEIP158(blockContext.BlockNumber)).Bytes()
 
 		signer := types.MakeSigner(bc.Config(), blockContext.BlockNumber, parent.Time()) // TODO: Replace parent.Time()
 
 		msg, err := TransactionToMessage(tx, signer, blockContext.BaseFee)
 
-		txContext := NewEVMTxContext(msg)
-
-		evm := vm.NewEVM(blockContext, txContext, statedb, chainConfig, *vmConfig)
-
-=======
-		intermediateRootHash := statedb.IntermediateRoot(chainConfig.IsEIP158(currentUnsealedBlock.Number)).Bytes()
-
-		signer := types.MakeSigner(bc.Config(), currentUnsealedBlock.Number, parent.Time()) // TODO: Replace parent.Time()
-
-		msg, err := TransactionToMessage(tx, signer, blockContext.BaseFee)
-
->>>>>>> 74badda9
 		if err != nil {
 			return fmt.Errorf("could not make transaction into message %v: %w", tx.Hash().Hex(), err)
 		}
 
-<<<<<<< HEAD
-=======
 		txContext := NewEVMTxContext(msg)
 
 		evm := vm.NewEVM(blockContext, txContext, statedb, chainConfig, *vmConfig)
 
->>>>>>> 74badda9
 		statedb.SetTxContext(tx.Hash(), i)
 
 		txExecutionResult, err := ApplyMessage(evm, msg, gp)
@@ -266,11 +232,7 @@
 			return fmt.Errorf("could not apply message %v: %w", tx.Hash().Hex(), err)
 		}
 
-<<<<<<< HEAD
 		txReceipt := MakeReceipt(evm, txExecutionResult, statedb, blockContext.BlockNumber, currentUnsealedBlock.Hash, tx, txExecutionResult.UsedGas, intermediateRootHash, chainConfig, tx.Nonce())
-=======
-		txReceipt := MakeReceipt(evm, txExecutionResult, statedb, currentUnsealedBlock.Number, currentUnsealedBlock.Hash, tx, txExecutionResult.UsedGas, intermediateRootHash, chainConfig, tx.Nonce())
->>>>>>> 74badda9
 
 		receipts = append(receipts, txReceipt)
 	}
@@ -281,11 +243,7 @@
 	// 3. Insert the receipts into the current unsealed block
 
 	currentUnsealedBlock.Frags = append(currentUnsealedBlock.Frags, frag)
-<<<<<<< HEAD
 	currentUnsealedBlock.LastSequenceNumber = &frag.Seq
-=======
-	currentUnsealedBlock.LastSequenceNumber = frag.Seq
->>>>>>> 74badda9
 	currentUnsealedBlock.Receipts = append(currentUnsealedBlock.Receipts, receipts...)
 
 	return nil

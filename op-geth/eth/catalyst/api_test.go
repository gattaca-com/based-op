// Copyright 2021 The go-ethereum Authors
// This file is part of the go-ethereum library.
//
// The go-ethereum library is free software: you can redistribute it and/or modify
// it under the terms of the GNU Lesser General Public License as published by
// the Free Software Foundation, either version 3 of the License, or
// (at your option) any later version.
//
// The go-ethereum library is distributed in the hope that it will be useful,
// but WITHOUT ANY WARRANTY; without even the implied warranty of
// MERCHANTABILITY or FITNESS FOR A PARTICULAR PURPOSE. See the
// GNU Lesser General Public License for more details.
//
// You should have received a copy of the GNU Lesser General Public License
// along with the go-ethereum library. If not, see <http://www.gnu.org/licenses/>.

package catalyst

import (
	"bytes"
	"context"
	crand "crypto/rand"
	"fmt"
	"math/big"
	"math/rand"
	"reflect"
	"sync"
	"testing"
	"time"

	"github.com/stretchr/testify/require"

	"github.com/ethereum/go-ethereum/beacon/engine"
	"github.com/ethereum/go-ethereum/common"
	"github.com/ethereum/go-ethereum/common/hexutil"
	"github.com/ethereum/go-ethereum/consensus"
	beaconConsensus "github.com/ethereum/go-ethereum/consensus/beacon"
	"github.com/ethereum/go-ethereum/consensus/ethash"
	"github.com/ethereum/go-ethereum/core"
	"github.com/ethereum/go-ethereum/core/types"
	"github.com/ethereum/go-ethereum/crypto"
	"github.com/ethereum/go-ethereum/crypto/kzg4844"
	"github.com/ethereum/go-ethereum/eth"
	"github.com/ethereum/go-ethereum/eth/downloader"
	"github.com/ethereum/go-ethereum/eth/ethconfig"
	"github.com/ethereum/go-ethereum/log"
	"github.com/ethereum/go-ethereum/miner"
	"github.com/ethereum/go-ethereum/node"
	"github.com/ethereum/go-ethereum/p2p"
	"github.com/ethereum/go-ethereum/params"
	"github.com/ethereum/go-ethereum/rpc"
	"github.com/ethereum/go-ethereum/trie"
	"github.com/mattn/go-colorable"
)

var (
	// testKey is a private key to use for funding a tester account.
	testKey, _ = crypto.HexToECDSA("b71c71a67e1177ad4e901695e1b4b9ee17ae16c6668d313eac2f96dbcda3f291")

	// testAddr is the Ethereum address of the tester account.
	testAddr = crypto.PubkeyToAddress(testKey.PublicKey)

	testBalance = big.NewInt(2e18)
)

func generateMergeChain(n int, merged bool) (*core.Genesis, []*types.Block) {
	config := *params.AllEthashProtocolChanges
	engine := consensus.Engine(beaconConsensus.New(ethash.NewFaker()))
	if merged {
		config.TerminalTotalDifficulty = common.Big0
		config.TerminalTotalDifficultyPassed = true
		engine = beaconConsensus.NewFaker()
	}
	genesis := &core.Genesis{
		Config: &config,
		Alloc: types.GenesisAlloc{
			testAddr:                  {Balance: testBalance},
			params.BeaconRootsAddress: {Balance: common.Big0, Code: common.Hex2Bytes("3373fffffffffffffffffffffffffffffffffffffffe14604457602036146024575f5ffd5b620180005f350680545f35146037575f5ffd5b6201800001545f5260205ff35b6201800042064281555f359062018000015500")},
			config.DepositContractAddress: {
				// Simple deposit generator, source: https://gist.github.com/lightclient/54abb2af2465d6969fa6d1920b9ad9d7
				Code:    common.Hex2Bytes("6080604052366103aa575f603067ffffffffffffffff811115610025576100246103ae565b5b6040519080825280601f01601f1916602001820160405280156100575781602001600182028036833780820191505090505b5090505f8054906101000a900460ff1660f81b815f8151811061007d5761007c6103db565b5b60200101907effffffffffffffffffffffffffffffffffffffffffffffffffffffffffffff191690815f1a9053505f602067ffffffffffffffff8111156100c7576100c66103ae565b5b6040519080825280601f01601f1916602001820160405280156100f95781602001600182028036833780820191505090505b5090505f8054906101000a900460ff1660f81b815f8151811061011f5761011e6103db565b5b60200101907effffffffffffffffffffffffffffffffffffffffffffffffffffffffffffff191690815f1a9053505f600867ffffffffffffffff811115610169576101686103ae565b5b6040519080825280601f01601f19166020018201604052801561019b5781602001600182028036833780820191505090505b5090505f8054906101000a900460ff1660f81b815f815181106101c1576101c06103db565b5b60200101907effffffffffffffffffffffffffffffffffffffffffffffffffffffffffffff191690815f1a9053505f606067ffffffffffffffff81111561020b5761020a6103ae565b5b6040519080825280601f01601f19166020018201604052801561023d5781602001600182028036833780820191505090505b5090505f8054906101000a900460ff1660f81b815f81518110610263576102626103db565b5b60200101907effffffffffffffffffffffffffffffffffffffffffffffffffffffffffffff191690815f1a9053505f600867ffffffffffffffff8111156102ad576102ac6103ae565b5b6040519080825280601f01601f1916602001820160405280156102df5781602001600182028036833780820191505090505b5090505f8054906101000a900460ff1660f81b815f81518110610305576103046103db565b5b60200101907effffffffffffffffffffffffffffffffffffffffffffffffffffffffffffff191690815f1a9053505f8081819054906101000a900460ff168092919061035090610441565b91906101000a81548160ff021916908360ff160217905550507f649bbc62d0e31342afea4e5cd82d4049e7e1ee912fc0889aa790803be39038c585858585856040516103a09594939291906104d9565b60405180910390a1005b5f80fd5b7f4e487b71000000000000000000000000000000000000000000000000000000005f52604160045260245ffd5b7f4e487b71000000000000000000000000000000000000000000000000000000005f52603260045260245ffd5b7f4e487b71000000000000000000000000000000000000000000000000000000005f52601160045260245ffd5b5f60ff82169050919050565b5f61044b82610435565b915060ff820361045e5761045d610408565b5b600182019050919050565b5f81519050919050565b5f82825260208201905092915050565b8281835e5f83830152505050565b5f601f19601f8301169050919050565b5f6104ab82610469565b6104b58185610473565b93506104c5818560208601610483565b6104ce81610491565b840191505092915050565b5f60a0820190508181035f8301526104f181886104a1565b9050818103602083015261050581876104a1565b9050818103604083015261051981866104a1565b9050818103606083015261052d81856104a1565b9050818103608083015261054181846104a1565b9050969550505050505056fea26469706673582212208569967e58690162d7d6fe3513d07b393b4c15e70f41505cbbfd08f53eba739364736f6c63430008190033"),
				Nonce:   0,
				Balance: big.NewInt(0),
			},
		},
		ExtraData:  []byte("test genesis"),
		Timestamp:  9000,
		BaseFee:    big.NewInt(params.InitialBaseFee),
		Difficulty: big.NewInt(0),
	}
	testNonce := uint64(0)
	generate := func(i int, g *core.BlockGen) {
		g.OffsetTime(5)
		g.SetExtra([]byte("test"))
		tx, _ := types.SignTx(types.NewTransaction(testNonce, common.HexToAddress("0x9a9070028361F7AAbeB3f2F2Dc07F82C4a98A02a"), big.NewInt(1), params.TxGas, big.NewInt(params.InitialBaseFee*2), nil), types.LatestSigner(&config), testKey)
		g.AddTx(tx)
		testNonce++
	}
	_, blocks, _ := core.GenerateChainWithGenesis(genesis, engine, n, generate)

	if !merged {
		totalDifficulty := big.NewInt(0)
		for _, b := range blocks {
			totalDifficulty.Add(totalDifficulty, b.Difficulty())
		}
		config.TerminalTotalDifficulty = totalDifficulty
	}

	return genesis, blocks
}

func TestEth2AssembleBlock(t *testing.T) {
	genesis, blocks := generateMergeChain(10, false)
	n, ethservice := startEthService(t, genesis, blocks)
	defer n.Close()

	api := NewConsensusAPI(ethservice)
	signer := types.NewEIP155Signer(ethservice.BlockChain().Config().ChainID)
	tx, err := types.SignTx(types.NewTransaction(uint64(10), blocks[9].Coinbase(), big.NewInt(1000), params.TxGas, big.NewInt(params.InitialBaseFee), nil), signer, testKey)
	if err != nil {
		t.Fatalf("error signing transaction, err=%v", err)
	}
	ethservice.TxPool().Add([]*types.Transaction{tx}, true, true)
	blockParams := engine.PayloadAttributes{
		Timestamp: blocks[9].Time() + 5,
	}
	// The miner needs to pick up on the txs in the pool, so a few retries might be
	// needed.
	if _, testErr := assembleWithTransactions(api, blocks[9].Hash(), &blockParams, 1); testErr != nil {
		t.Fatal(testErr)
	}
}

// assembleWithTransactions tries to assemble a block, retrying until it has 'want',
// number of transactions in it, or it has retried three times.
func assembleWithTransactions(api *ConsensusAPI, parentHash common.Hash, params *engine.PayloadAttributes, want int) (execData *engine.ExecutableData, err error) {
	for retries := 3; retries > 0; retries-- {
		execData, err = assembleBlock(api, parentHash, params)
		if err != nil {
			return nil, err
		}
		if have, want := len(execData.Transactions), want; have != want {
			err = fmt.Errorf("invalid number of transactions, have %d want %d", have, want)
			continue
		}
		return execData, nil
	}
	return nil, err
}

func TestEth2AssembleBlockWithAnotherBlocksTxs(t *testing.T) {
	genesis, blocks := generateMergeChain(10, false)
	n, ethservice := startEthService(t, genesis, blocks[:9])
	defer n.Close()

	api := NewConsensusAPI(ethservice)

	// Put the 10th block's tx in the pool and produce a new block
	txs := blocks[9].Transactions()
	api.eth.TxPool().Add(txs, false, true)
	blockParams := engine.PayloadAttributes{
		Timestamp: blocks[8].Time() + 5,
	}
	// The miner needs to pick up on the txs in the pool, so a few retries might be
	// needed.
	if _, err := assembleWithTransactions(api, blocks[8].Hash(), &blockParams, blocks[9].Transactions().Len()); err != nil {
		t.Fatal(err)
	}
}

func TestSetHeadBeforeTotalDifficulty(t *testing.T) {
	genesis, blocks := generateMergeChain(10, false)
	n, ethservice := startEthService(t, genesis, blocks)
	defer n.Close()

	api := NewConsensusAPI(ethservice)
	fcState := engine.ForkchoiceStateV1{
		HeadBlockHash:      blocks[5].Hash(),
		SafeBlockHash:      common.Hash{},
		FinalizedBlockHash: common.Hash{},
	}
	if resp, err := api.ForkchoiceUpdatedV1(fcState, nil); err != nil {
		t.Errorf("fork choice updated should not error: %v", err)
	} else if resp.PayloadStatus.Status != engine.INVALID_TERMINAL_BLOCK.Status {
		t.Errorf("fork choice updated before total terminal difficulty should be INVALID")
	}
}

func TestEth2PrepareAndGetPayload(t *testing.T) {
	genesis, blocks := generateMergeChain(10, false)
	// We need to properly set the terminal total difficulty
	genesis.Config.TerminalTotalDifficulty.Sub(genesis.Config.TerminalTotalDifficulty, blocks[9].Difficulty())
	n, ethservice := startEthService(t, genesis, blocks[:9])
	defer n.Close()

	api := NewConsensusAPI(ethservice)

	// Put the 10th block's tx in the pool and produce a new block
	txs := blocks[9].Transactions()
	ethservice.TxPool().Add(txs, true, true)
	blockParams := engine.PayloadAttributes{
		Timestamp: blocks[8].Time() + 5,
	}
	fcState := engine.ForkchoiceStateV1{
		HeadBlockHash:      blocks[8].Hash(),
		SafeBlockHash:      common.Hash{},
		FinalizedBlockHash: common.Hash{},
	}
	resp, err := api.ForkchoiceUpdatedV1(fcState, &blockParams)
	if err != nil {
		t.Fatalf("error preparing payload, err=%v", err)
	}
	payloadID := (&miner.BuildPayloadArgs{
		Parent:       fcState.HeadBlockHash,
		Timestamp:    blockParams.Timestamp,
		FeeRecipient: blockParams.SuggestedFeeRecipient,
		Random:       blockParams.Random,
		BeaconRoot:   blockParams.BeaconRoot,
		Version:      engine.PayloadV1,
	}).Id()
	require.Equal(t, payloadID, *resp.PayloadID)
	require.NoError(t, waitForApiPayloadToBuild(api, *resp.PayloadID))
	execData, err := api.GetPayloadV1(payloadID)
	if err != nil {
		t.Fatalf("error getting payload, err=%v", err)
	}
	if len(execData.Transactions) != blocks[9].Transactions().Len() {
		t.Fatalf("invalid number of transactions %d != 1", len(execData.Transactions))
	}
	// Test invalid payloadID
	var invPayload engine.PayloadID
	copy(invPayload[:], payloadID[:])
	invPayload[0] = ^invPayload[0]
	_, err = api.GetPayloadV1(invPayload)
	if err == nil {
		t.Fatal("expected error retrieving invalid payload")
	}
}

func checkLogEvents(t *testing.T, logsCh <-chan []*types.Log, rmLogsCh <-chan core.RemovedLogsEvent, wantNew, wantRemoved int) {
	t.Helper()

	if len(logsCh) != wantNew {
		t.Fatalf("wrong number of log events: got %d, want %d", len(logsCh), wantNew)
	}
	if len(rmLogsCh) != wantRemoved {
		t.Fatalf("wrong number of removed log events: got %d, want %d", len(rmLogsCh), wantRemoved)
	}
	// Drain events.
	for i := 0; i < len(logsCh); i++ {
		<-logsCh
	}
	for i := 0; i < len(rmLogsCh); i++ {
		<-rmLogsCh
	}
}

func TestInvalidPayloadTimestamp(t *testing.T) {
	genesis, preMergeBlocks := generateMergeChain(10, false)
	n, ethservice := startEthService(t, genesis, preMergeBlocks)
	defer n.Close()
	var (
		api    = NewConsensusAPI(ethservice)
		parent = ethservice.BlockChain().CurrentBlock()
	)
	tests := []struct {
		time      uint64
		shouldErr bool
	}{
		{0, true},
		{parent.Time, true},
		{parent.Time - 1, true},
		{parent.Time + 1, false},
		{uint64(time.Now().Unix()) + uint64(time.Minute), false},
	}

	for i, test := range tests {
		t.Run(fmt.Sprintf("Timestamp test: %v", i), func(t *testing.T) {
			params := engine.PayloadAttributes{
				Timestamp:             test.time,
				Random:                crypto.Keccak256Hash([]byte{byte(123)}),
				SuggestedFeeRecipient: parent.Coinbase,
			}
			fcState := engine.ForkchoiceStateV1{
				HeadBlockHash:      parent.Hash(),
				SafeBlockHash:      common.Hash{},
				FinalizedBlockHash: common.Hash{},
			}
			_, err := api.ForkchoiceUpdatedV1(fcState, &params)
			if test.shouldErr && err == nil {
				t.Fatalf("expected error preparing payload with invalid timestamp, err=%v", err)
			} else if !test.shouldErr && err != nil {
				t.Fatalf("error preparing payload with valid timestamp, err=%v", err)
			}
		})
	}
}

func TestEth2NewBlock(t *testing.T) {
	genesis, preMergeBlocks := generateMergeChain(10, false)
	n, ethservice := startEthService(t, genesis, preMergeBlocks)
	defer n.Close()

	var (
		api    = NewConsensusAPI(ethservice)
		parent = preMergeBlocks[len(preMergeBlocks)-1]

		// This EVM code generates a log when the contract is created.
		logCode = common.Hex2Bytes("60606040525b7f24ec1d3ff24c2f6ff210738839dbc339cd45a5294d85c79361016243157aae7b60405180905060405180910390a15b600a8060416000396000f360606040526008565b00")
	)
	// The event channels.
	newLogCh := make(chan []*types.Log, 10)
	rmLogsCh := make(chan core.RemovedLogsEvent, 10)
	ethservice.BlockChain().SubscribeLogsEvent(newLogCh)
	ethservice.BlockChain().SubscribeRemovedLogsEvent(rmLogsCh)

	for i := 0; i < 10; i++ {
		statedb, _ := ethservice.BlockChain().StateAt(parent.Root())
		nonce := statedb.GetNonce(testAddr)
		tx, _ := types.SignTx(types.NewContractCreation(nonce, new(big.Int), 1000000, big.NewInt(2*params.InitialBaseFee), logCode), types.LatestSigner(ethservice.BlockChain().Config()), testKey)
		ethservice.TxPool().Add([]*types.Transaction{tx}, true, true)

		execData, err := assembleWithTransactions(api, parent.Hash(), &engine.PayloadAttributes{
			Timestamp: parent.Time() + 5,
		}, 1)
		if err != nil {
			t.Fatalf("Failed to create the executable data, block %d: %v", i, err)
		}
		block, err := engine.ExecutableDataToBlock(*execData, nil, nil, ethservice.BlockChain().Config())
		if err != nil {
			t.Fatalf("Failed to convert executable data to block %v", err)
		}
		newResp, err := api.NewPayloadV1(*execData)
		switch {
		case err != nil:
			t.Fatalf("Failed to insert block: %v", err)
		case newResp.Status != "VALID":
			t.Fatalf("Failed to insert block: %v", newResp.Status)
		case ethservice.BlockChain().CurrentBlock().Number.Uint64() != block.NumberU64()-1:
			t.Fatalf("Chain head shouldn't be updated")
		}
		checkLogEvents(t, newLogCh, rmLogsCh, 0, 0)
		fcState := engine.ForkchoiceStateV1{
			HeadBlockHash:      block.Hash(),
			SafeBlockHash:      block.Hash(),
			FinalizedBlockHash: block.Hash(),
		}
		if _, err := api.ForkchoiceUpdatedV1(fcState, nil); err != nil {
			t.Fatalf("Failed to insert block: %v", err)
		}
		if have, want := ethservice.BlockChain().CurrentBlock().Number.Uint64(), block.NumberU64(); have != want {
			t.Fatalf("Chain head should be updated, have %d want %d", have, want)
		}
		checkLogEvents(t, newLogCh, rmLogsCh, 1, 0)

		parent = block
	}

	// Introduce fork chain
	var (
		head = ethservice.BlockChain().CurrentBlock().Number.Uint64()
	)
	parent = preMergeBlocks[len(preMergeBlocks)-1]
	for i := 0; i < 10; i++ {
		execData, err := assembleBlock(api, parent.Hash(), &engine.PayloadAttributes{
			Timestamp: parent.Time() + 6,
		})
		if err != nil {
			t.Fatalf("Failed to create the executable data %v", err)
		}
		block, err := engine.ExecutableDataToBlock(*execData, nil, nil, ethservice.BlockChain().Config())
		if err != nil {
			t.Fatalf("Failed to convert executable data to block %v", err)
		}
		newResp, err := api.NewPayloadV1(*execData)
		if err != nil || newResp.Status != "VALID" {
			t.Fatalf("Failed to insert block: %v", err)
		}
		if ethservice.BlockChain().CurrentBlock().Number.Uint64() != head {
			t.Fatalf("Chain head shouldn't be updated")
		}

		fcState := engine.ForkchoiceStateV1{
			HeadBlockHash:      block.Hash(),
			SafeBlockHash:      block.Hash(),
			FinalizedBlockHash: block.Hash(),
		}
		if _, err := api.ForkchoiceUpdatedV1(fcState, nil); err != nil {
			t.Fatalf("Failed to insert block: %v", err)
		}
		if ethservice.BlockChain().CurrentBlock().Number.Uint64() != block.NumberU64() {
			t.Fatalf("Chain head should be updated")
		}
		parent, head = block, block.NumberU64()
	}
}

func TestEth2DeepReorg(t *testing.T) {
	// TODO (MariusVanDerWijden) TestEth2DeepReorg is currently broken, because it tries to reorg
	// before the totalTerminalDifficulty threshold
	/*
		genesis, preMergeBlocks := generateMergeChain(core.TriesInMemory * 2, false)
		n, ethservice := startEthService(t, genesis, preMergeBlocks)
		defer n.Close()

		var (
			api    = NewConsensusAPI(ethservice, nil)
			parent = preMergeBlocks[len(preMergeBlocks)-core.TriesInMemory-1]
			head   = ethservice.BlockChain().CurrentBlock().Number.Uint64()()
		)
		if ethservice.BlockChain().HasBlockAndState(parent.Hash(), parent.NumberU64()) {
			t.Errorf("Block %d not pruned", parent.NumberU64())
		}
		for i := 0; i < 10; i++ {
			execData, err := api.assembleBlock(AssembleBlockParams{
				ParentHash: parent.Hash(),
				Timestamp:  parent.Time() + 5,
			})
			if err != nil {
				t.Fatalf("Failed to create the executable data %v", err)
			}
			block, err := ExecutableDataToBlock(ethservice.BlockChain().Config(), parent.Header(), *execData)
			if err != nil {
				t.Fatalf("Failed to convert executable data to block %v", err)
			}
			newResp, err := api.ExecutePayload(*execData)
			if err != nil || newResp.Status != "VALID" {
				t.Fatalf("Failed to insert block: %v", err)
			}
			if ethservice.BlockChain().CurrentBlock().Number.Uint64()() != head {
				t.Fatalf("Chain head shouldn't be updated")
			}
			if err := api.setHead(block.Hash()); err != nil {
				t.Fatalf("Failed to set head: %v", err)
			}
			if ethservice.BlockChain().CurrentBlock().Number.Uint64()() != block.NumberU64() {
				t.Fatalf("Chain head should be updated")
			}
			parent, head = block, block.NumberU64()
		}
	*/
}

// startEthService creates a full node instance for testing.
func startEthService(t *testing.T, genesis *core.Genesis, blocks []*types.Block) (*node.Node, *eth.Ethereum) {
	mcfg := miner.DefaultConfig
	mcfg.PendingFeeRecipient = testAddr
	ethcfg := &ethconfig.Config{Genesis: genesis, SyncMode: downloader.FullSync, TrieTimeout: time.Minute, TrieDirtyCache: 256, TrieCleanCache: 256, Miner: mcfg}
	return startEthServiceWithConfigFn(t, blocks, ethcfg)
}

func startEthServiceWithConfigFn(t *testing.T, blocks []*types.Block, ethcfg *ethconfig.Config) (*node.Node, *eth.Ethereum) {
	t.Helper()

	n, err := node.New(&node.Config{
		P2P: p2p.Config{
			ListenAddr:  "0.0.0.0:0",
			NoDiscovery: true,
			MaxPeers:    25,
		}})
	if err != nil {
		t.Fatal("can't create node:", err)
	}

	// default eth config is moved to startEthService
	ethservice, err := eth.New(n, ethcfg)
	if err != nil {
		t.Fatal("can't create eth service:", err)
	}
	if err := n.Start(); err != nil {
		t.Fatal("can't start node:", err)
	}
	if _, err := ethservice.BlockChain().InsertChain(blocks); err != nil {
		n.Close()
		t.Fatal("can't import test blocks:", err)
	}

	ethservice.SetSynced()
	return n, ethservice
}

func TestFullAPI(t *testing.T) {
	genesis, preMergeBlocks := generateMergeChain(10, false)
	n, ethservice := startEthService(t, genesis, preMergeBlocks)
	defer n.Close()
	var (
		parent = ethservice.BlockChain().CurrentBlock()
		// This EVM code generates a log when the contract is created.
		logCode = common.Hex2Bytes("60606040525b7f24ec1d3ff24c2f6ff210738839dbc339cd45a5294d85c79361016243157aae7b60405180905060405180910390a15b600a8060416000396000f360606040526008565b00")
	)

	callback := func(parent *types.Header) {
		statedb, _ := ethservice.BlockChain().StateAt(parent.Root)
		nonce := statedb.GetNonce(testAddr)
		tx, _ := types.SignTx(types.NewContractCreation(nonce, new(big.Int), 1000000, big.NewInt(2*params.InitialBaseFee), logCode), types.LatestSigner(ethservice.BlockChain().Config()), testKey)
		ethservice.TxPool().Add([]*types.Transaction{tx}, true, false)
	}

	setupBlocks(t, ethservice, 10, parent, callback, nil, nil)
}

func setupBlocks(t *testing.T, ethservice *eth.Ethereum, n int, parent *types.Header, callback func(parent *types.Header), withdrawals [][]*types.Withdrawal, beaconRoots []common.Hash) []*types.Header {
	api := NewConsensusAPI(ethservice)
	var blocks []*types.Header
	for i := 0; i < n; i++ {
		callback(parent)
		var w []*types.Withdrawal
		if withdrawals != nil {
			w = withdrawals[i]
		}
		var h *common.Hash
		if beaconRoots != nil {
			h = &beaconRoots[i]
		}

		payload := getNewPayload(t, api, parent, w, h)
		execResp, err := api.newPayload(*payload, []common.Hash{}, h, false)
		if err != nil {
			t.Fatalf("can't execute payload: %v", err)
		}
		if execResp.Status != engine.VALID {
			t.Fatalf("invalid status: %v %s", execResp.Status, *execResp.ValidationError)
		}
		fcState := engine.ForkchoiceStateV1{
			HeadBlockHash:      payload.BlockHash,
			SafeBlockHash:      payload.ParentHash,
			FinalizedBlockHash: payload.ParentHash,
		}
		if _, err := api.ForkchoiceUpdatedV1(fcState, nil); err != nil {
			t.Fatalf("Failed to insert block: %v", err)
		}
		if ethservice.BlockChain().CurrentBlock().Number.Uint64() != payload.Number {
			t.Fatal("Chain head should be updated")
		}
		if ethservice.BlockChain().CurrentFinalBlock().Number.Uint64() != payload.Number-1 {
			t.Fatal("Finalized block should be updated")
		}
		parent = ethservice.BlockChain().CurrentBlock()
		blocks = append(blocks, parent)
	}
	return blocks
}

func TestExchangeTransitionConfig(t *testing.T) {
	genesis, preMergeBlocks := generateMergeChain(10, false)
	n, ethservice := startEthService(t, genesis, preMergeBlocks)
	defer n.Close()

	// invalid ttd
	api := NewConsensusAPI(ethservice)
	config := engine.TransitionConfigurationV1{
		TerminalTotalDifficulty: (*hexutil.Big)(big.NewInt(0)),
		TerminalBlockHash:       common.Hash{},
		TerminalBlockNumber:     0,
	}
	if _, err := api.ExchangeTransitionConfigurationV1(config); err == nil {
		t.Fatal("expected error on invalid config, invalid ttd")
	}
	// invalid terminal block hash
	config = engine.TransitionConfigurationV1{
		TerminalTotalDifficulty: (*hexutil.Big)(genesis.Config.TerminalTotalDifficulty),
		TerminalBlockHash:       common.Hash{1},
		TerminalBlockNumber:     0,
	}
	if _, err := api.ExchangeTransitionConfigurationV1(config); err == nil {
		t.Fatal("expected error on invalid config, invalid hash")
	}
	// valid config
	config = engine.TransitionConfigurationV1{
		TerminalTotalDifficulty: (*hexutil.Big)(genesis.Config.TerminalTotalDifficulty),
		TerminalBlockHash:       common.Hash{},
		TerminalBlockNumber:     0,
	}
	if _, err := api.ExchangeTransitionConfigurationV1(config); err != nil {
		t.Fatalf("expected no error on valid config, got %v", err)
	}
	// valid config
	config = engine.TransitionConfigurationV1{
		TerminalTotalDifficulty: (*hexutil.Big)(genesis.Config.TerminalTotalDifficulty),
		TerminalBlockHash:       preMergeBlocks[5].Hash(),
		TerminalBlockNumber:     6,
	}
	if _, err := api.ExchangeTransitionConfigurationV1(config); err != nil {
		t.Fatalf("expected no error on valid config, got %v", err)
	}
}

/*
TestNewPayloadOnInvalidChain sets up a valid chain and tries to feed blocks
from an invalid chain to test if latestValidHash (LVH) works correctly.

We set up the following chain where P1 ... Pn and P1” are valid while
P1' is invalid.
We expect
(1) The LVH to point to the current inserted payload if it was valid.
(2) The LVH to point to the valid parent on an invalid payload (if the parent is available).
(3) If the parent is unavailable, the LVH should not be set.

	CommonAncestor◄─▲── P1 ◄── P2  ◄─ P3  ◄─ ... ◄─ Pn
	                │
	                └── P1' ◄─ P2' ◄─ P3' ◄─ ... ◄─ Pn'
	                │
	                └── P1''
*/
func TestNewPayloadOnInvalidChain(t *testing.T) {
	genesis, preMergeBlocks := generateMergeChain(10, false)
	n, ethservice := startEthService(t, genesis, preMergeBlocks)
	defer n.Close()

	var (
		api    = NewConsensusAPI(ethservice)
		parent = ethservice.BlockChain().CurrentBlock()
		signer = types.LatestSigner(ethservice.BlockChain().Config())
		// This EVM code generates a log when the contract is created.
		logCode = common.Hex2Bytes("60606040525b7f24ec1d3ff24c2f6ff210738839dbc339cd45a5294d85c79361016243157aae7b60405180905060405180910390a15b600a8060416000396000f360606040526008565b00")
	)
	for i := 0; i < 10; i++ {
		statedb, _ := ethservice.BlockChain().StateAt(parent.Root)
		tx := types.MustSignNewTx(testKey, signer, &types.LegacyTx{
			Nonce:    statedb.GetNonce(testAddr),
			Value:    new(big.Int),
			Gas:      1000000,
			GasPrice: big.NewInt(2 * params.InitialBaseFee),
			Data:     logCode,
		})
		ethservice.TxPool().Add([]*types.Transaction{tx}, false, true)
		var (
			params = engine.PayloadAttributes{
				Timestamp:             parent.Time + 1,
				Random:                crypto.Keccak256Hash([]byte{byte(i)}),
				SuggestedFeeRecipient: parent.Coinbase,
			}
			fcState = engine.ForkchoiceStateV1{
				HeadBlockHash:      parent.Hash(),
				SafeBlockHash:      common.Hash{},
				FinalizedBlockHash: common.Hash{},
			}
			payload *engine.ExecutableData
			resp    engine.ForkChoiceResponse
			err     error
		)
		for i := 0; ; i++ {
			if resp, err = api.ForkchoiceUpdatedV1(fcState, &params); err != nil {
				t.Fatalf("error preparing payload, err=%v", err)
			}
			if resp.PayloadStatus.Status != engine.VALID {
				t.Fatalf("error preparing payload, invalid status: %v", resp.PayloadStatus.Status)
			}
			require.NoError(t, waitForApiPayloadToBuild(api, *resp.PayloadID))
			if payload, err = api.GetPayloadV1(*resp.PayloadID); err != nil {
				t.Fatalf("can't get payload: %v", err)
			}
			if len(payload.Transactions) > 0 {
				break
			}
			// No luck this time we need to update the params and try again.
			params.Timestamp = params.Timestamp + 1
			if i > 10 {
				t.Fatalf("payload should not be empty")
			}
		}
		execResp, err := api.NewPayloadV1(*payload)
		if err != nil {
			t.Fatalf("can't execute payload: %v", err)
		}
		if execResp.Status != engine.VALID {
			t.Fatalf("invalid status: %v", execResp.Status)
		}
		fcState = engine.ForkchoiceStateV1{
			HeadBlockHash:      payload.BlockHash,
			SafeBlockHash:      payload.ParentHash,
			FinalizedBlockHash: payload.ParentHash,
		}
		if _, err := api.ForkchoiceUpdatedV1(fcState, nil); err != nil {
			t.Fatalf("Failed to insert block: %v", err)
		}
		if ethservice.BlockChain().CurrentBlock().Number.Uint64() != payload.Number {
			t.Fatalf("Chain head should be updated")
		}
		parent = ethservice.BlockChain().CurrentBlock()
	}
}

func assembleBlock(api *ConsensusAPI, parentHash common.Hash, params *engine.PayloadAttributes) (*engine.ExecutableData, error) {
	args := &miner.BuildPayloadArgs{
		Parent:       parentHash,
		Timestamp:    params.Timestamp,
		FeeRecipient: params.SuggestedFeeRecipient,
		Random:       params.Random,
		Withdrawals:  params.Withdrawals,
		BeaconRoot:   params.BeaconRoot,
	}
	payload, err := api.eth.Miner().BuildPayload(args, false)
	if err != nil {
		return nil, err
	}
	waitForPayloadToBuild(payload)
	return payload.ResolveFull().ExecutionPayload, nil
}

func TestEmptyBlocks(t *testing.T) {
	genesis, preMergeBlocks := generateMergeChain(10, false)
	n, ethservice := startEthService(t, genesis, preMergeBlocks)
	defer n.Close()

	commonAncestor := ethservice.BlockChain().CurrentBlock()
	api := NewConsensusAPI(ethservice)

	// Setup 10 blocks on the canonical chain
	setupBlocks(t, ethservice, 10, commonAncestor, func(parent *types.Header) {}, nil, nil)

	// (1) check LatestValidHash by sending a normal payload (P1'')
	payload := getNewPayload(t, api, commonAncestor, nil, nil)

	status, err := api.NewPayloadV1(*payload)
	if err != nil {
		t.Fatal(err)
	}
	if status.Status != engine.VALID {
		t.Errorf("invalid status: expected VALID got: %v", status.Status)
	}
	if !bytes.Equal(status.LatestValidHash[:], payload.BlockHash[:]) {
		t.Fatalf("invalid LVH: got %v want %v", status.LatestValidHash, payload.BlockHash)
	}

	// (2) Now send P1' which is invalid
	payload = getNewPayload(t, api, commonAncestor, nil, nil)
	payload.GasUsed += 1
	payload = setBlockhash(payload)
	// Now latestValidHash should be the common ancestor
	status, err = api.NewPayloadV1(*payload)
	if err != nil {
		t.Fatal(err)
	}
	if status.Status != engine.INVALID {
		t.Errorf("invalid status: expected INVALID got: %v", status.Status)
	}
	// Expect 0x0 on INVALID block on top of PoW block
	expected := common.Hash{}
	if !bytes.Equal(status.LatestValidHash[:], expected[:]) {
		t.Fatalf("invalid LVH: got %v want %v", status.LatestValidHash, expected)
	}

	// (3) Now send a payload with unknown parent
	payload = getNewPayload(t, api, commonAncestor, nil, nil)
	payload.ParentHash = common.Hash{1}
	payload = setBlockhash(payload)
	// Now latestValidHash should be the common ancestor
	status, err = api.NewPayloadV1(*payload)
	if err != nil {
		t.Fatal(err)
	}
	if status.Status != engine.SYNCING {
		t.Errorf("invalid status: expected SYNCING got: %v", status.Status)
	}
	if status.LatestValidHash != nil {
		t.Fatalf("invalid LVH: got %v wanted nil", status.LatestValidHash)
	}
}

func getNewPayload(t *testing.T, api *ConsensusAPI, parent *types.Header, withdrawals []*types.Withdrawal, beaconRoot *common.Hash) *engine.ExecutableData {
	params := engine.PayloadAttributes{
		Timestamp:             parent.Time + 1,
		Random:                crypto.Keccak256Hash([]byte{byte(1)}),
		SuggestedFeeRecipient: parent.Coinbase,
		Withdrawals:           withdrawals,
		BeaconRoot:            beaconRoot,
	}

	payload, err := assembleBlock(api, parent.Hash(), &params)
	if err != nil {
		t.Fatal(err)
	}
	return payload
}

// setBlockhash sets the blockhash of a modified ExecutableData.
// Can be used to make modified payloads look valid.
func setBlockhash(data *engine.ExecutableData) *engine.ExecutableData {
	txs, _ := decodeTransactions(data.Transactions)
	number := big.NewInt(0)
	number.SetUint64(data.Number)
	header := &types.Header{
		ParentHash:  data.ParentHash,
		UncleHash:   types.EmptyUncleHash,
		Coinbase:    data.FeeRecipient,
		Root:        data.StateRoot,
		TxHash:      types.DeriveSha(types.Transactions(txs), trie.NewStackTrie(nil)),
		ReceiptHash: data.ReceiptsRoot,
		Bloom:       types.BytesToBloom(data.LogsBloom),
		Difficulty:  common.Big0,
		Number:      number,
		GasLimit:    data.GasLimit,
		GasUsed:     data.GasUsed,
		Time:        data.Timestamp,
		BaseFee:     data.BaseFeePerGas,
		Extra:       data.ExtraData,
		MixDigest:   data.Random,
	}
	block := types.NewBlockWithHeader(header).WithBody(types.Body{Transactions: txs})
	data.BlockHash = block.Hash()
	return data
}

func decodeTransactions(enc [][]byte) ([]*types.Transaction, error) {
	var txs = make([]*types.Transaction, len(enc))
	for i, encTx := range enc {
		var tx types.Transaction
		if err := tx.UnmarshalBinary(encTx); err != nil {
			return nil, fmt.Errorf("invalid transaction %d: %v", i, err)
		}
		txs[i] = &tx
	}
	return txs, nil
}

func TestTrickRemoteBlockCache(t *testing.T) {
	// Setup two nodes
	genesis, preMergeBlocks := generateMergeChain(10, false)
	nodeA, ethserviceA := startEthService(t, genesis, preMergeBlocks)
	nodeB, ethserviceB := startEthService(t, genesis, preMergeBlocks)
	defer nodeA.Close()
	defer nodeB.Close()
	for nodeB.Server().NodeInfo().Ports.Listener == 0 {
		time.Sleep(250 * time.Millisecond)
	}
	nodeA.Server().AddPeer(nodeB.Server().Self())
	nodeB.Server().AddPeer(nodeA.Server().Self())
	apiA := NewConsensusAPI(ethserviceA)
	apiB := NewConsensusAPI(ethserviceB)

	commonAncestor := ethserviceA.BlockChain().CurrentBlock()

	// Setup 10 blocks on the canonical chain
	setupBlocks(t, ethserviceA, 10, commonAncestor, func(parent *types.Header) {}, nil, nil)
	commonAncestor = ethserviceA.BlockChain().CurrentBlock()

	var invalidChain []*engine.ExecutableData
	// create a valid payload (P1)
	//payload1 := getNewPayload(t, apiA, commonAncestor)
	//invalidChain = append(invalidChain, payload1)

	// create an invalid payload2 (P2)
	payload2 := getNewPayload(t, apiA, commonAncestor, nil, nil)
	//payload2.ParentHash = payload1.BlockHash
	payload2.GasUsed += 1
	payload2 = setBlockhash(payload2)
	invalidChain = append(invalidChain, payload2)

	head := payload2
	// create some valid payloads on top
	for i := 0; i < 10; i++ {
		payload := getNewPayload(t, apiA, commonAncestor, nil, nil)
		payload.ParentHash = head.BlockHash
		payload = setBlockhash(payload)
		invalidChain = append(invalidChain, payload)
		head = payload
	}

	// feed the payloads to node B
	for _, payload := range invalidChain {
		status, err := apiB.NewPayloadV1(*payload)
		if err != nil {
			panic(err)
		}
		if status.Status == engine.VALID {
			t.Error("invalid status: VALID on an invalid chain")
		}
		// Now reorg to the head of the invalid chain
		resp, err := apiB.ForkchoiceUpdatedV1(engine.ForkchoiceStateV1{HeadBlockHash: payload.BlockHash, SafeBlockHash: payload.BlockHash, FinalizedBlockHash: payload.ParentHash}, nil)
		if err != nil {
			t.Fatal(err)
		}
		if resp.PayloadStatus.Status == engine.VALID {
			t.Error("invalid status: VALID on an invalid chain")
		}
		time.Sleep(100 * time.Millisecond)
	}
}

func TestInvalidBloom(t *testing.T) {
	genesis, preMergeBlocks := generateMergeChain(10, false)
	n, ethservice := startEthService(t, genesis, preMergeBlocks)
	defer n.Close()

	commonAncestor := ethservice.BlockChain().CurrentBlock()
	api := NewConsensusAPI(ethservice)

	// Setup 10 blocks on the canonical chain
	setupBlocks(t, ethservice, 10, commonAncestor, func(parent *types.Header) {}, nil, nil)

	// (1) check LatestValidHash by sending a normal payload (P1'')
	payload := getNewPayload(t, api, commonAncestor, nil, nil)
	payload.LogsBloom = append(payload.LogsBloom, byte(1))
	status, err := api.NewPayloadV1(*payload)
	if err != nil {
		t.Fatal(err)
	}
	if status.Status != engine.INVALID {
		t.Errorf("invalid status: expected INVALID got: %v", status.Status)
	}
}

func TestNewPayloadOnInvalidTerminalBlock(t *testing.T) {
	genesis, preMergeBlocks := generateMergeChain(100, false)
	n, ethservice := startEthService(t, genesis, preMergeBlocks)
	defer n.Close()
	api := NewConsensusAPI(ethservice)

	// Test parent already post TTD in FCU
	parent := preMergeBlocks[len(preMergeBlocks)-2]
	fcState := engine.ForkchoiceStateV1{
		HeadBlockHash:      parent.Hash(),
		SafeBlockHash:      common.Hash{},
		FinalizedBlockHash: common.Hash{},
	}
	resp, err := api.ForkchoiceUpdatedV1(fcState, nil)
	if err != nil {
		t.Fatalf("error sending forkchoice, err=%v", err)
	}
	if resp.PayloadStatus != engine.INVALID_TERMINAL_BLOCK {
		t.Fatalf("error sending invalid forkchoice, invalid status: %v", resp.PayloadStatus.Status)
	}

	// Test parent already post TTD in NewPayload
	args := &miner.BuildPayloadArgs{
		Parent:       parent.Hash(),
		Timestamp:    parent.Time() + 1,
		Random:       crypto.Keccak256Hash([]byte{byte(1)}),
		FeeRecipient: parent.Coinbase(),
	}
	payload, err := api.eth.Miner().BuildPayload(args, false)
	if err != nil {
		t.Fatalf("error preparing payload, err=%v", err)
	}
	waitForPayloadToBuild(payload)
	data := *payload.Resolve().ExecutionPayload
	// We need to recompute the blockhash, since the miner computes a wrong (correct) blockhash
	txs, _ := decodeTransactions(data.Transactions)
	header := &types.Header{
		ParentHash:  data.ParentHash,
		UncleHash:   types.EmptyUncleHash,
		Coinbase:    data.FeeRecipient,
		Root:        data.StateRoot,
		TxHash:      types.DeriveSha(types.Transactions(txs), trie.NewStackTrie(nil)),
		ReceiptHash: data.ReceiptsRoot,
		Bloom:       types.BytesToBloom(data.LogsBloom),
		Difficulty:  common.Big0,
		Number:      new(big.Int).SetUint64(data.Number),
		GasLimit:    data.GasLimit,
		GasUsed:     data.GasUsed,
		Time:        data.Timestamp,
		BaseFee:     data.BaseFeePerGas,
		Extra:       data.ExtraData,
		MixDigest:   data.Random,
	}
	block := types.NewBlockWithHeader(header).WithBody(types.Body{Transactions: txs})
	data.BlockHash = block.Hash()
	// Send the new payload
	resp2, err := api.NewPayloadV1(data)
	if err != nil {
		t.Fatalf("error sending NewPayload, err=%v", err)
	}
	if resp2 != engine.INVALID_TERMINAL_BLOCK {
		t.Fatalf("error sending invalid forkchoice, invalid status: %v", resp.PayloadStatus.Status)
	}
}

// TestSimultaneousNewBlock does several parallel inserts, both as
// newPayLoad and forkchoiceUpdate. This is to test that the api behaves
// well even of the caller is not being 'serial'.
func TestSimultaneousNewBlock(t *testing.T) {
	genesis, preMergeBlocks := generateMergeChain(10, false)
	n, ethservice := startEthService(t, genesis, preMergeBlocks)
	defer n.Close()

	var (
		api    = NewConsensusAPI(ethservice)
		parent = preMergeBlocks[len(preMergeBlocks)-1]
	)
	for i := 0; i < 10; i++ {
		execData, err := assembleBlock(api, parent.Hash(), &engine.PayloadAttributes{
			Timestamp: parent.Time() + 5,
		})
		if err != nil {
			t.Fatalf("Failed to create the executable data %v", err)
		}
		// Insert it 10 times in parallel. Should be ignored.
		{
			var (
				wg      sync.WaitGroup
				testErr error
				errMu   sync.Mutex
			)
			wg.Add(10)
			for ii := 0; ii < 10; ii++ {
				go func() {
					defer wg.Done()
					if newResp, err := api.NewPayloadV1(*execData); err != nil {
						errMu.Lock()
						testErr = fmt.Errorf("failed to insert block: %w", err)
						errMu.Unlock()
					} else if newResp.Status != "VALID" {
						errMu.Lock()
						testErr = fmt.Errorf("failed to insert block: %v", newResp.Status)
						errMu.Unlock()
					}
				}()
			}
			wg.Wait()
			if testErr != nil {
				t.Fatal(testErr)
			}
		}
		block, err := engine.ExecutableDataToBlock(*execData, nil, nil, ethservice.BlockChain().Config())
		if err != nil {
			t.Fatalf("Failed to convert executable data to block %v", err)
		}
		if ethservice.BlockChain().CurrentBlock().Number.Uint64() != block.NumberU64()-1 {
			t.Fatalf("Chain head shouldn't be updated")
		}
		fcState := engine.ForkchoiceStateV1{
			HeadBlockHash:      block.Hash(),
			SafeBlockHash:      block.Hash(),
			FinalizedBlockHash: block.Hash(),
		}
		{
			var (
				wg      sync.WaitGroup
				testErr error
				errMu   sync.Mutex
			)
			wg.Add(10)
			// Do each FCU 10 times
			for ii := 0; ii < 10; ii++ {
				go func() {
					defer wg.Done()
					if _, err := api.ForkchoiceUpdatedV1(fcState, nil); err != nil {
						errMu.Lock()
						testErr = fmt.Errorf("failed to insert block: %w", err)
						errMu.Unlock()
					}
				}()
			}
			wg.Wait()
			if testErr != nil {
				t.Fatal(testErr)
			}
		}
		if have, want := ethservice.BlockChain().CurrentBlock().Number.Uint64(), block.NumberU64(); have != want {
			t.Fatalf("Chain head should be updated, have %d want %d", have, want)
		}
		parent = block
	}
}

// TestWithdrawals creates and verifies two post-Shanghai blocks. The first
// includes zero withdrawals and the second includes two.
func TestWithdrawals(t *testing.T) {
	genesis, blocks := generateMergeChain(10, true)
	// Set shanghai time to last block + 5 seconds (first post-merge block)
	time := blocks[len(blocks)-1].Time() + 5
	genesis.Config.ShanghaiTime = &time

	n, ethservice := startEthService(t, genesis, blocks)
	defer n.Close()

	api := NewConsensusAPI(ethservice)

	// 10: Build Shanghai block with no withdrawals.
	parent := ethservice.BlockChain().CurrentHeader()
	blockParams := engine.PayloadAttributes{
		Timestamp:   parent.Time + 5,
		Withdrawals: make([]*types.Withdrawal, 0),
	}
	fcState := engine.ForkchoiceStateV1{
		HeadBlockHash: parent.Hash(),
	}
	resp, err := api.ForkchoiceUpdatedV2(fcState, &blockParams)
	if err != nil {
		t.Fatalf("error preparing payload, err=%v", err)
	}
	if resp.PayloadStatus.Status != engine.VALID {
		t.Fatalf("unexpected status (got: %s, want: %s)", resp.PayloadStatus.Status, engine.VALID)
	}

	// 10: verify state root is the same as parent
	payloadID := (&miner.BuildPayloadArgs{
		Parent:       fcState.HeadBlockHash,
		Timestamp:    blockParams.Timestamp,
		FeeRecipient: blockParams.SuggestedFeeRecipient,
		Random:       blockParams.Random,
		Withdrawals:  blockParams.Withdrawals,
		BeaconRoot:   blockParams.BeaconRoot,
		Version:      engine.PayloadV2,
	}).Id()
	require.Equal(t, payloadID, *resp.PayloadID)
	require.NoError(t, waitForApiPayloadToBuild(api, payloadID))
	execData, err := api.GetPayloadV2(payloadID)
	if err != nil {
		t.Fatalf("error getting payload, err=%v", err)
	}
	if execData.ExecutionPayload.StateRoot != parent.Root {
		t.Fatalf("mismatch state roots (got: %s, want: %s)", execData.ExecutionPayload.StateRoot, blocks[8].Root())
	}

	// 10: verify locally built block
	if status, err := api.NewPayloadV2(*execData.ExecutionPayload); err != nil {
		t.Fatalf("error validating payload: %v", err)
	} else if status.Status != engine.VALID {
		t.Fatalf("invalid payload")
	}

	// 11: build shanghai block with withdrawal
	aa := common.Address{0xaa}
	bb := common.Address{0xbb}
	blockParams = engine.PayloadAttributes{
		Timestamp: execData.ExecutionPayload.Timestamp + 5,
		Withdrawals: []*types.Withdrawal{
			{
				Index:   0,
				Address: aa,
				Amount:  32,
			},
			{
				Index:   1,
				Address: bb,
				Amount:  33,
			},
		},
	}
	fcState.HeadBlockHash = execData.ExecutionPayload.BlockHash
	resp, err = api.ForkchoiceUpdatedV2(fcState, &blockParams)
	if err != nil {
		t.Fatalf("error preparing payload, err=%v", err)
	}

	// 11: verify locally build block.
	payloadID = (&miner.BuildPayloadArgs{
		Parent:       fcState.HeadBlockHash,
		Timestamp:    blockParams.Timestamp,
		FeeRecipient: blockParams.SuggestedFeeRecipient,
		Random:       blockParams.Random,
		Withdrawals:  blockParams.Withdrawals,
		BeaconRoot:   blockParams.BeaconRoot,
		Version:      engine.PayloadV2,
	}).Id()
	require.Equal(t, payloadID, *resp.PayloadID)
	require.NoError(t, waitForApiPayloadToBuild(api, payloadID))
	execData, err = api.GetPayloadV2(payloadID)
	if err != nil {
		t.Fatalf("error getting payload, err=%v", err)
	}
	if status, err := api.NewPayloadV2(*execData.ExecutionPayload); err != nil {
		t.Fatalf("error validating payload: %v", err)
	} else if status.Status != engine.VALID {
		t.Fatalf("invalid payload")
	}

	// 11: set block as head.
	fcState.HeadBlockHash = execData.ExecutionPayload.BlockHash
	_, err = api.ForkchoiceUpdatedV2(fcState, nil)
	if err != nil {
		t.Fatalf("error preparing payload, err=%v", err)
	}

	// 11: verify withdrawals were processed.
	db, _, err := ethservice.APIBackend.StateAndHeaderByNumber(context.Background(), rpc.BlockNumber(execData.ExecutionPayload.Number))
	if err != nil {
		t.Fatalf("unable to load db: %v", err)
	}
	for i, w := range blockParams.Withdrawals {
		// w.Amount is in gwei, balance in wei
		if db.GetBalance(w.Address).Uint64() != w.Amount*params.GWei {
			t.Fatalf("failed to process withdrawal %d", i)
		}
	}
}

func TestNilWithdrawals(t *testing.T) {
	genesis, blocks := generateMergeChain(10, true)
	// Set shanghai time to last block + 4 seconds (first post-merge block)
	time := blocks[len(blocks)-1].Time() + 4
	genesis.Config.ShanghaiTime = &time

	n, ethservice := startEthService(t, genesis, blocks)
	defer n.Close()

	api := NewConsensusAPI(ethservice)
	parent := ethservice.BlockChain().CurrentHeader()
	aa := common.Address{0xaa}

	type test struct {
		blockParams engine.PayloadAttributes
		wantErr     bool
	}
	tests := []test{
		// Before Shanghai
		{
			blockParams: engine.PayloadAttributes{
				Timestamp:   parent.Time + 2,
				Withdrawals: nil,
			},
			wantErr: false,
		},
		{
			blockParams: engine.PayloadAttributes{
				Timestamp:   parent.Time + 2,
				Withdrawals: make([]*types.Withdrawal, 0),
			},
			wantErr: true,
		},
		{
			blockParams: engine.PayloadAttributes{
				Timestamp: parent.Time + 2,
				Withdrawals: []*types.Withdrawal{
					{
						Index:   0,
						Address: aa,
						Amount:  32,
					},
				},
			},
			wantErr: true,
		},
		// After Shanghai
		{
			blockParams: engine.PayloadAttributes{
				Timestamp:   parent.Time + 5,
				Withdrawals: nil,
			},
			wantErr: true,
		},
		{
			blockParams: engine.PayloadAttributes{
				Timestamp:   parent.Time + 5,
				Withdrawals: make([]*types.Withdrawal, 0),
			},
			wantErr: false,
		},
		{
			blockParams: engine.PayloadAttributes{
				Timestamp: parent.Time + 5,
				Withdrawals: []*types.Withdrawal{
					{
						Index:   0,
						Address: aa,
						Amount:  32,
					},
				},
			},
			wantErr: false,
		},
	}

	fcState := engine.ForkchoiceStateV1{
		HeadBlockHash: parent.Hash(),
	}

	for _, test := range tests {
		var (
			err            error
			payloadVersion engine.PayloadVersion
			shanghai       = genesis.Config.IsShanghai(genesis.Config.LondonBlock, test.blockParams.Timestamp)
		)
		if !shanghai {
			payloadVersion = engine.PayloadV1
			_, err = api.ForkchoiceUpdatedV1(fcState, &test.blockParams)
		} else {
			payloadVersion = engine.PayloadV2
			_, err = api.ForkchoiceUpdatedV2(fcState, &test.blockParams)
		}
		if test.wantErr {
			if err == nil {
				t.Fatal("wanted error on fcuv2 with invalid withdrawals")
			}
			continue
		}
		if err != nil {
			t.Fatalf("error preparing payload, err=%v", err)
		}

		// 11: verify locally build block.
		payloadID := (&miner.BuildPayloadArgs{
			Parent:       fcState.HeadBlockHash,
			Timestamp:    test.blockParams.Timestamp,
			FeeRecipient: test.blockParams.SuggestedFeeRecipient,
			Random:       test.blockParams.Random,
			BeaconRoot:   test.blockParams.BeaconRoot,
			Withdrawals:  test.blockParams.Withdrawals,
			Version:      payloadVersion,
		}).Id()
		execData, err := api.GetPayloadV2(payloadID)
		if err != nil {
			t.Fatalf("error getting payload, err=%v", err)
		}
		var status engine.PayloadStatusV1
		if !shanghai {
			status, err = api.NewPayloadV1(*execData.ExecutionPayload)
		} else {
			status, err = api.NewPayloadV2(*execData.ExecutionPayload)
		}
		if err != nil {
			t.Fatalf("error validating payload: %v", err.(*engine.EngineAPIError).ErrorData())
		} else if status.Status != engine.VALID {
			t.Fatalf("invalid payload")
		}
	}
}

func setupBodies(t *testing.T) (*node.Node, *eth.Ethereum, []*types.Block) {
	genesis, blocks := generateMergeChain(10, true)

	// Enable next forks on the last block.
	time := blocks[len(blocks)-1].Header().Time + 1
	genesis.Config.ShanghaiTime = &time
	genesis.Config.CancunTime = &time
	genesis.Config.PragueTime = &time

	n, ethservice := startEthService(t, genesis, blocks)

	var (
		// This EVM code generates a log when the contract is created.
		logCode = common.Hex2Bytes("60606040525b7f24ec1d3ff24c2f6ff210738839dbc339cd45a5294d85c79361016243157aae7b60405180905060405180910390a15b600a8060416000396000f360606040526008565b00")
		parent  = ethservice.BlockChain().CurrentBlock()
	)

	// Each block, this callback will include two txs that generate body values like logs and requests.
	callback := func(parent *types.Header) {
		var (
			statedb, _ = ethservice.BlockChain().StateAt(parent.Root)
			// Create tx to trigger log generator.
			tx1, _ = types.SignTx(types.NewContractCreation(statedb.GetNonce(testAddr), new(big.Int), 1000000, big.NewInt(2*params.InitialBaseFee), logCode), types.LatestSigner(ethservice.BlockChain().Config()), testKey)
			// Create tx to trigger deposit generator.
			tx2, _ = types.SignTx(types.NewTransaction(statedb.GetNonce(testAddr)+1, ethservice.APIBackend.ChainConfig().DepositContractAddress, new(big.Int), 500000, big.NewInt(2*params.InitialBaseFee), nil), types.LatestSigner(ethservice.BlockChain().Config()), testKey)
		)
		ethservice.TxPool().Add([]*types.Transaction{tx1}, false, false)
		ethservice.TxPool().Add([]*types.Transaction{tx2}, false, false)
	}

	// Make some withdrawals to include.
	withdrawals := make([][]*types.Withdrawal, 10)
	withdrawals[0] = nil // should be filtered out by miner
	withdrawals[1] = make([]*types.Withdrawal, 0)
	for i := 2; i < len(withdrawals); i++ {
		addr := make([]byte, 20)
		crand.Read(addr)
		withdrawals[i] = []*types.Withdrawal{
			{Index: rand.Uint64(), Validator: rand.Uint64(), Amount: rand.Uint64(), Address: common.BytesToAddress(addr)},
		}
	}

	// Make beacon root update for each block.
	beaconRoots := make([]common.Hash, 10)
	for i := 0; i < 10; i++ {
		beaconRoots[i] = common.Hash{byte(i)}
	}

	// Create the blocks.
	newHeaders := setupBlocks(t, ethservice, 10, parent, callback, withdrawals, beaconRoots)
	newBlocks := make([]*types.Block, len(newHeaders))
	for i, header := range newHeaders {
		newBlocks[i] = ethservice.BlockChain().GetBlock(header.Hash(), header.Number.Uint64())
	}

	return n, ethservice, append(blocks, newBlocks...)
}

func allHashes(blocks []*types.Block) []common.Hash {
	var hashes []common.Hash
	for _, b := range blocks {
		hashes = append(hashes, b.Hash())
	}
	return hashes
}
func allBodies(blocks []*types.Block) []*types.Body {
	var bodies []*types.Body
	for _, b := range blocks {
		bodies = append(bodies, b.Body())
	}
	return bodies
}

func TestGetBlockBodiesByHash(t *testing.T) {
	node, eth, blocks := setupBodies(t)
	api := NewConsensusAPI(eth)
	defer node.Close()

	tests := []struct {
		results []*types.Body
		hashes  []common.Hash
	}{
		// First pow block
		{
			results: []*types.Body{eth.BlockChain().GetBlockByNumber(0).Body()},
			hashes:  []common.Hash{eth.BlockChain().GetBlockByNumber(0).Hash()},
		},
		// Last pow block
		{
			results: []*types.Body{blocks[9].Body()},
			hashes:  []common.Hash{blocks[9].Hash()},
		},
		// First post-merge block
		{
			results: []*types.Body{blocks[10].Body()},
			hashes:  []common.Hash{blocks[10].Hash()},
		},
		// Pre & post merge blocks
		{
			results: []*types.Body{blocks[0].Body(), blocks[9].Body(), blocks[14].Body()},
			hashes:  []common.Hash{blocks[0].Hash(), blocks[9].Hash(), blocks[14].Hash()},
		},
		// unavailable block
		{
			results: []*types.Body{blocks[0].Body(), nil, blocks[14].Body()},
			hashes:  []common.Hash{blocks[0].Hash(), {1, 2}, blocks[14].Hash()},
		},
		// same block multiple times
		{
			results: []*types.Body{blocks[0].Body(), nil, blocks[0].Body(), blocks[0].Body()},
			hashes:  []common.Hash{blocks[0].Hash(), {1, 2}, blocks[0].Hash(), blocks[0].Hash()},
		},
		// all blocks
		{
			results: allBodies(blocks),
			hashes:  allHashes(blocks),
		},
	}

	for k, test := range tests {
		result := api.GetPayloadBodiesByHashV2(test.hashes)
		for i, r := range result {
			if !equalBody(test.results[i], r) {
				t.Fatalf("test %v: invalid response: expected %+v got %+v", k, test.results[i], r)
			}
		}
	}
}

func TestGetBlockBodiesByRange(t *testing.T) {
	node, eth, blocks := setupBodies(t)
	api := NewConsensusAPI(eth)
	defer node.Close()

	tests := []struct {
		results []*types.Body
		start   hexutil.Uint64
		count   hexutil.Uint64
	}{
		{
			results: []*types.Body{blocks[9].Body()},
			start:   10,
			count:   1,
		},
		// Genesis
		{
			results: []*types.Body{blocks[0].Body()},
			start:   1,
			count:   1,
		},
		// First post-merge block
		{
			results: []*types.Body{blocks[9].Body()},
			start:   10,
			count:   1,
		},
		// Pre & post merge blocks
		{
			results: []*types.Body{blocks[7].Body(), blocks[8].Body(), blocks[9].Body(), blocks[10].Body()},
			start:   8,
			count:   4,
		},
		// unavailable block
		{
			results: []*types.Body{blocks[18].Body(), blocks[19].Body()},
			start:   19,
			count:   3,
		},
		// unavailable block
		{
			results: []*types.Body{blocks[19].Body()},
			start:   20,
			count:   2,
		},
		{
			results: []*types.Body{blocks[19].Body()},
			start:   20,
			count:   1,
		},
		// whole range unavailable
		{
			results: make([]*types.Body, 0),
			start:   22,
			count:   2,
		},
		// allBlocks
		{
			results: allBodies(blocks),
			start:   1,
			count:   hexutil.Uint64(len(blocks)),
		},
	}

	for k, test := range tests {
		result, err := api.GetPayloadBodiesByRangeV2(test.start, test.count)
		if err != nil {
			t.Fatal(err)
		}
		if len(result) == len(test.results) {
			for i, r := range result {
				if !equalBody(test.results[i], r) {
					t.Fatalf("test %d: invalid response: expected \n%+v\ngot\n%+v", k, test.results[i], r)
				}
			}
		} else {
			t.Fatalf("test %d: invalid length want %v got %v", k, len(test.results), len(result))
		}
	}
}

func TestGetBlockBodiesByRangeInvalidParams(t *testing.T) {
	node, eth, _ := setupBodies(t)
	api := NewConsensusAPI(eth)
	defer node.Close()
	tests := []struct {
		start hexutil.Uint64
		count hexutil.Uint64
		want  *engine.EngineAPIError
	}{
		// Genesis
		{
			start: 0,
			count: 1,
			want:  engine.InvalidParams,
		},
		// No block requested
		{
			start: 1,
			count: 0,
			want:  engine.InvalidParams,
		},
		// Genesis & no block
		{
			start: 0,
			count: 0,
			want:  engine.InvalidParams,
		},
		// More than 1024 blocks
		{
			start: 1,
			count: 1025,
			want:  engine.TooLargeRequest,
		},
	}
	for i, tc := range tests {
		result, err := api.GetPayloadBodiesByRangeV2(tc.start, tc.count)
		if err == nil {
			t.Fatalf("test %d: expected error, got %v", i, result)
		}
		if have, want := err.Error(), tc.want.Error(); have != want {
			t.Fatalf("test %d: have %s, want %s", i, have, want)
		}
	}
}

func equalBody(a *types.Body, b *engine.ExecutionPayloadBody) bool {
	if a == nil && b == nil {
		return true
	} else if a == nil || b == nil {
		return false
	}
	if len(a.Transactions) != len(b.TransactionData) {
		return false
	}
	for i, tx := range a.Transactions {
		data, _ := tx.MarshalBinary()
		if !bytes.Equal(data, b.TransactionData[i]) {
			return false
		}
	}

	if !reflect.DeepEqual(a.Withdrawals, b.Withdrawals) {
		return false
	}

	var deposits types.Deposits
	if a.Requests != nil {
		// If requests is non-nil, it means deposits are available in block and we
		// should return an empty slice instead of nil if there are no deposits.
		deposits = make(types.Deposits, 0)
	}
	for _, r := range a.Requests {
		if d, ok := r.Inner().(*types.Deposit); ok {
			deposits = append(deposits, d)
		}
	}
	return reflect.DeepEqual(deposits, b.Deposits)
}

func TestBlockToPayloadWithBlobs(t *testing.T) {
	header := types.Header{}
	var txs []*types.Transaction

	inner := types.BlobTx{
		BlobHashes: make([]common.Hash, 1),
	}

	txs = append(txs, types.NewTx(&inner))
	sidecars := []*types.BlobTxSidecar{
		{
			Blobs:       make([]kzg4844.Blob, 1),
			Commitments: make([]kzg4844.Commitment, 1),
			Proofs:      make([]kzg4844.Proof, 1),
		},
	}

	block := types.NewBlock(&header, &types.Body{Transactions: txs}, nil, trie.NewStackTrie(nil), types.DefaultBlockConfig)
	envelope := engine.BlockToExecutableData(block, nil, sidecars)
	var want int
	for _, tx := range txs {
		want += len(tx.BlobHashes())
	}
	if got := len(envelope.BlobsBundle.Commitments); got != want {
		t.Fatalf("invalid number of commitments: got %v, want %v", got, want)
	}
	if got := len(envelope.BlobsBundle.Proofs); got != want {
		t.Fatalf("invalid number of proofs: got %v, want %v", got, want)
	}
	if got := len(envelope.BlobsBundle.Blobs); got != want {
		t.Fatalf("invalid number of blobs: got %v, want %v", got, want)
	}
	_, err := engine.ExecutableDataToBlock(*envelope.ExecutionPayload, make([]common.Hash, 1), nil, params.OptimismTestConfig)
	if err != nil {
		t.Error(err)
	}
}

// This checks that beaconRoot is applied to the state from the engine API.
func TestParentBeaconBlockRoot(t *testing.T) {
	log.SetDefault(log.NewLogger(log.NewTerminalHandlerWithLevel(colorable.NewColorableStderr(), log.LevelTrace, true)))

	genesis, blocks := generateMergeChain(10, true)

	// Set cancun time to last block + 5 seconds
	time := blocks[len(blocks)-1].Time() + 5
	genesis.Config.ShanghaiTime = &time
	genesis.Config.CancunTime = &time

	n, ethservice := startEthService(t, genesis, blocks)
	defer n.Close()

	api := NewConsensusAPI(ethservice)

	// 11: Build Shanghai block with no withdrawals.
	parent := ethservice.BlockChain().CurrentHeader()
	blockParams := engine.PayloadAttributes{
		Timestamp:   parent.Time + 5,
		Withdrawals: make([]*types.Withdrawal, 0),
		BeaconRoot:  &common.Hash{42},
	}
	fcState := engine.ForkchoiceStateV1{
		HeadBlockHash: parent.Hash(),
	}
	resp, err := api.ForkchoiceUpdatedV3(fcState, &blockParams)
	if err != nil {
		t.Fatalf("error preparing payload, err=%v", err.(*engine.EngineAPIError).ErrorData())
	}
	if resp.PayloadStatus.Status != engine.VALID {
		t.Fatalf("unexpected status (got: %s, want: %s)", resp.PayloadStatus.Status, engine.VALID)
	}

	// 11: verify state root is the same as parent
	payloadID := (&miner.BuildPayloadArgs{
		Parent:       fcState.HeadBlockHash,
		Timestamp:    blockParams.Timestamp,
		FeeRecipient: blockParams.SuggestedFeeRecipient,
		Random:       blockParams.Random,
		Withdrawals:  blockParams.Withdrawals,
		BeaconRoot:   blockParams.BeaconRoot,
		Version:      engine.PayloadV3,
	}).Id()
	require.Equal(t, payloadID, *resp.PayloadID)
	require.NoError(t, waitForApiPayloadToBuild(api, *resp.PayloadID))
	execData, err := api.GetPayloadV3(payloadID)
	if err != nil {
		t.Fatalf("error getting payload, err=%v", err)
	}

	// 11: verify locally built block
	if status, err := api.NewPayloadV3(*execData.ExecutionPayload, []common.Hash{}, &common.Hash{42}); err != nil {
		t.Fatalf("error validating payload: %v", err)
	} else if status.Status != engine.VALID {
		t.Fatalf("invalid payload")
	}

	fcState.HeadBlockHash = execData.ExecutionPayload.BlockHash
	resp, err = api.ForkchoiceUpdatedV3(fcState, nil)
	if err != nil {
		t.Fatalf("error preparing payload, err=%v", err.(*engine.EngineAPIError).ErrorData())
	}
	if resp.PayloadStatus.Status != engine.VALID {
		t.Fatalf("unexpected status (got: %s, want: %s)", resp.PayloadStatus.Status, engine.VALID)
	}

	// 11: verify beacon root was processed.
	db, _, err := ethservice.APIBackend.StateAndHeaderByNumber(context.Background(), rpc.BlockNumber(execData.ExecutionPayload.Number))
	if err != nil {
		t.Fatalf("unable to load db: %v", err)
	}
	var (
		timeIdx = common.BigToHash(big.NewInt(int64(execData.ExecutionPayload.Timestamp % 98304)))
		rootIdx = common.BigToHash(big.NewInt(int64((execData.ExecutionPayload.Timestamp % 98304) + 98304)))
	)

	if num := db.GetState(params.BeaconRootsAddress, timeIdx); num != timeIdx {
		t.Fatalf("incorrect number stored: want %s, got %s", timeIdx, num)
	}
	if root := db.GetState(params.BeaconRootsAddress, rootIdx); root != *blockParams.BeaconRoot {
		t.Fatalf("incorrect root stored: want %s, got %s", *blockParams.BeaconRoot, root)
	}
}

func waitForPayloadToBuild(payload *miner.Payload) {
	payload.WaitFull()
}

func waitForApiPayloadToBuild(api *ConsensusAPI, id engine.PayloadID) error {
	return api.localBlocks.waitFull(id)
}

func TestWitnessCreationAndConsumption(t *testing.T) {
	log.SetDefault(log.NewLogger(log.NewTerminalHandlerWithLevel(colorable.NewColorableStderr(), log.LevelTrace, true)))

	genesis, blocks := generateMergeChain(10, true)

	// Set cancun time to semi-last block + 5 seconds
	timestamp := blocks[len(blocks)-2].Time() + 5
	genesis.Config.ShanghaiTime = &timestamp
	genesis.Config.CancunTime = &timestamp

	n, ethservice := startEthService(t, genesis, blocks[:9])
	defer n.Close()

	api := NewConsensusAPI(ethservice)

	// Put the 10th block's tx in the pool and produce a new block
	txs := blocks[9].Transactions()

	ethservice.TxPool().Add(txs, true, true)
	blockParams := engine.PayloadAttributes{
		Timestamp:   blocks[8].Time() + 5,
		Withdrawals: make([]*types.Withdrawal, 0),
		BeaconRoot:  &common.Hash{42},
	}
	fcState := engine.ForkchoiceStateV1{
		HeadBlockHash:      blocks[8].Hash(),
		SafeBlockHash:      common.Hash{},
		FinalizedBlockHash: common.Hash{},
	}
	_, err := api.ForkchoiceUpdatedWithWitnessV3(fcState, &blockParams)
	if err != nil {
		t.Fatalf("error preparing payload, err=%v", err)
	}
	// Give the payload some time to be built
	time.Sleep(100 * time.Millisecond)

	payloadID := (&miner.BuildPayloadArgs{
		Parent:       fcState.HeadBlockHash,
		Timestamp:    blockParams.Timestamp,
		FeeRecipient: blockParams.SuggestedFeeRecipient,
		Random:       blockParams.Random,
		Withdrawals:  blockParams.Withdrawals,
		BeaconRoot:   blockParams.BeaconRoot,
		Version:      engine.PayloadV3,
	}).Id()
	envelope, err := api.GetPayloadV3(payloadID)
	if err != nil {
		t.Fatalf("error getting payload, err=%v", err)
	}
	if len(envelope.ExecutionPayload.Transactions) != blocks[9].Transactions().Len() {
		t.Fatalf("invalid number of transactions %d != %d", len(envelope.ExecutionPayload.Transactions), blocks[9].Transactions().Len())
	}
	if envelope.Witness == nil {
		t.Fatalf("witness missing from payload")
	}
	// Test stateless execution of the created witness
	wantStateRoot := envelope.ExecutionPayload.StateRoot
	wantReceiptRoot := envelope.ExecutionPayload.ReceiptsRoot

	envelope.ExecutionPayload.StateRoot = common.Hash{}
	envelope.ExecutionPayload.ReceiptsRoot = common.Hash{}

	res, err := api.ExecuteStatelessPayloadV3(*envelope.ExecutionPayload, []common.Hash{}, &common.Hash{42}, *envelope.Witness)
	if err != nil {
		t.Fatalf("error executing stateless payload witness: %v", err)
	}
	if res.StateRoot != wantStateRoot {
		t.Fatalf("stateless state root mismatch: have %v, want %v", res.StateRoot, wantStateRoot)
	}
	if res.ReceiptsRoot != wantReceiptRoot {
		t.Fatalf("stateless receipt root mismatch: have %v, want %v", res.ReceiptsRoot, wantReceiptRoot)
	}
	// Test block insertion with witness creation
	envelope.ExecutionPayload.StateRoot = wantStateRoot
	envelope.ExecutionPayload.ReceiptsRoot = wantReceiptRoot

	res2, err := api.NewPayloadWithWitnessV3(*envelope.ExecutionPayload, []common.Hash{}, &common.Hash{42})
	if err != nil {
		t.Fatalf("error executing stateless payload witness: %v", err)
	}
	if res2.Witness == nil {
		t.Fatalf("witness missing from payload")
	}
	// Test stateless execution of the created witness
	wantStateRoot = envelope.ExecutionPayload.StateRoot
	wantReceiptRoot = envelope.ExecutionPayload.ReceiptsRoot

	envelope.ExecutionPayload.StateRoot = common.Hash{}
	envelope.ExecutionPayload.ReceiptsRoot = common.Hash{}

	res, err = api.ExecuteStatelessPayloadV3(*envelope.ExecutionPayload, []common.Hash{}, &common.Hash{42}, *res2.Witness)
	if err != nil {
		t.Fatalf("error executing stateless payload witness: %v", err)
	}
	if res.StateRoot != wantStateRoot {
		t.Fatalf("stateless state root mismatch: have %v, want %v", res.StateRoot, wantStateRoot)
	}
	if res.ReceiptsRoot != wantReceiptRoot {
		t.Fatalf("stateless receipt root mismatch: have %v, want %v", res.ReceiptsRoot, wantReceiptRoot)
	}
}

// TestGetClientVersion verifies the expected version info is returned.
func TestGetClientVersion(t *testing.T) {
	genesis, preMergeBlocks := generateMergeChain(10, false)
	n, ethservice := startEthService(t, genesis, preMergeBlocks)
	defer n.Close()

	api := NewConsensusAPI(ethservice)
	info := engine.ClientVersionV1{
		Code:    "TT",
		Name:    "test",
		Version: "1.1.1",
		Commit:  "0x12345678",
	}
	infos := api.GetClientVersionV1(info)
	if len(infos) != 1 {
		t.Fatalf("expected only one returned client version, got %d", len(infos))
	}
	info = infos[0]
	if info.Code != engine.ClientCode || info.Name != engine.ClientName || info.Version != params.VersionWithMeta {
		t.Fatalf("client info does match expected, got %s", info.String())
	}
}

func TestNewFragV0(t *testing.T) {
	genesis, preMergeBlocks := generateMergeChain(10, false)
	n, ethservice := startEthService(t, genesis, preMergeBlocks)
	defer n.Close()

	api := NewConsensusAPI(ethservice)
	info := engine.SignedNewFrag{
		Signature: engine.Bytes65{},
		Frag: types.Frag{
			BlockNumber: 10,
			Seq:         0,
			IsLast:      true,
			Txs:         []*types.Transaction{},
		},
	}
	status, err := api.NewFragV0(info)
	if err != nil {
		t.Fatalf("error creating new frag: %v", err)
	}
	if status != engine.VALID {
		t.Fatalf("unexpected status: %v", status)
	}
}

func TestSealFragV0(t *testing.T) {
	genesis, preMergeBlocks := generateMergeChain(10, false)
	n, ethservice := startEthService(t, genesis, preMergeBlocks)
	defer n.Close()

	api := NewConsensusAPI(ethservice)
	info := engine.SignedSeal{
		Signature: engine.Bytes65{},
		Seal: engine.Seal{
			TotalFrags:       1,
			BlockNumber:      1,
			GasUsed:          0,
			GasLimit:         0,
			ParentHash:       engine.Bytes32{},
			TransactionsRoot: engine.Bytes32{},
			ReceiptsRoot:     engine.Bytes32{},
			StateRoot:        engine.Bytes32{},
			BlockHash:        engine.Bytes32{},
		}}
	err := api.SealFragV0(info)
	if err != nil {
		t.Fatalf("error sealing frag: %v", err)
	}
}

func TestEnvV0(t *testing.T) {
	genesis, preMergeBlocks := generateMergeChain(10, false)
	n, ethservice := startEthService(t, genesis, preMergeBlocks)
	defer n.Close()

	api := NewConsensusAPI(ethservice)
	info := engine.SignedEnv{
		Signature: engine.Bytes65{},
		Env: engine.Env{
			Number:      1,
			Beneficiary: common.HexToAddress("0x0102030405060708091011121314151617181920"),
			Timestamp:   2,
			GasLimit:    3,
			Basefee:     4,
			Difficulty:  (*hexutil.Big)(new(big.Int).SetUint64(123123123123123)),
			Prevrandao:  common.HexToHash("0x0102030405060708091011121314151617181920212223242526272829303132"),
		}}
	err := api.EnvV0(info)
	if err != nil {
<<<<<<< HEAD
		t.Fatalf("error sealing frag: %v", err)
=======
		t.Fatalf("error adding block env: %v", err)
>>>>>>> 74badda9
	}
}<|MERGE_RESOLUTION|>--- conflicted
+++ resolved
@@ -1890,11 +1890,11 @@
 			BlockNumber:      1,
 			GasUsed:          0,
 			GasLimit:         0,
-			ParentHash:       engine.Bytes32{},
-			TransactionsRoot: engine.Bytes32{},
-			ReceiptsRoot:     engine.Bytes32{},
-			StateRoot:        engine.Bytes32{},
-			BlockHash:        engine.Bytes32{},
+			ParentHash:       common.Hash{},
+			TransactionsRoot: common.Hash{},
+			ReceiptsRoot:     common.Hash{},
+			StateRoot:        common.Hash{},
+			BlockHash:        common.Hash{},
 		}}
 	err := api.SealFragV0(info)
 	if err != nil {
@@ -1910,7 +1910,7 @@
 	api := NewConsensusAPI(ethservice)
 	info := engine.SignedEnv{
 		Signature: engine.Bytes65{},
-		Env: engine.Env{
+		Env: types.Env{
 			Number:      1,
 			Beneficiary: common.HexToAddress("0x0102030405060708091011121314151617181920"),
 			Timestamp:   2,
@@ -1919,12 +1919,13 @@
 			Difficulty:  (*hexutil.Big)(new(big.Int).SetUint64(123123123123123)),
 			Prevrandao:  common.HexToHash("0x0102030405060708091011121314151617181920212223242526272829303132"),
 		}}
-	err := api.EnvV0(info)
-	if err != nil {
-<<<<<<< HEAD
-		t.Fatalf("error sealing frag: %v", err)
-=======
+	string, err := api.EnvV0(info)
+
+	if err != nil {
 		t.Fatalf("error adding block env: %v", err)
->>>>>>> 74badda9
+	}
+
+	if string != engine.VALID {
+		t.Fatalf("invalid: %v", string)
 	}
 }
// Copyright 2021 The go-ethereum Authors
// This file is part of the go-ethereum library.
//
// The go-ethereum library is free software: you can redistribute it and/or modify
// it under the terms of the GNU Lesser General Public License as published by
// the Free Software Foundation, either version 3 of the License, or
// (at your option) any later version.
//
// The go-ethereum library is distributed in the hope that it will be useful,
// but WITHOUT ANY WARRANTY; without even the implied warranty of
// MERCHANTABILITY or FITNESS FOR A PARTICULAR PURPOSE. See the
// GNU Lesser General Public License for more details.
//
// You should have received a copy of the GNU Lesser General Public License
// along with the go-ethereum library. If not, see <http://www.gnu.org/licenses/>.

package catalyst

import (
	"bytes"
	"context"
	crand "crypto/rand"
	"fmt"
	"math/big"
	"math/rand"
	"reflect"
	"sync"
	"testing"
	"time"

	"github.com/stretchr/testify/require"

	"github.com/ethereum/go-ethereum/beacon/engine"
	"github.com/ethereum/go-ethereum/common"
	"github.com/ethereum/go-ethereum/common/hexutil"
	"github.com/ethereum/go-ethereum/consensus"
	beaconConsensus "github.com/ethereum/go-ethereum/consensus/beacon"
	"github.com/ethereum/go-ethereum/consensus/ethash"
	"github.com/ethereum/go-ethereum/core"
	"github.com/ethereum/go-ethereum/core/types"
	"github.com/ethereum/go-ethereum/crypto"
	"github.com/ethereum/go-ethereum/crypto/kzg4844"
	"github.com/ethereum/go-ethereum/eth"
	"github.com/ethereum/go-ethereum/eth/downloader"
	"github.com/ethereum/go-ethereum/eth/ethconfig"
	"github.com/ethereum/go-ethereum/log"
	"github.com/ethereum/go-ethereum/miner"
	"github.com/ethereum/go-ethereum/node"
	"github.com/ethereum/go-ethereum/p2p"
	"github.com/ethereum/go-ethereum/params"
	"github.com/ethereum/go-ethereum/rpc"
	"github.com/ethereum/go-ethereum/trie"
	"github.com/mattn/go-colorable"
)

var (
	// testKey is a private key to use for funding a tester account.
	testKey, _ = crypto.HexToECDSA("b71c71a67e1177ad4e901695e1b4b9ee17ae16c6668d313eac2f96dbcda3f291")

	// testAddr is the Ethereum address of the tester account.
	testAddr = crypto.PubkeyToAddress(testKey.PublicKey)

	testBalance = big.NewInt(2e18)
)

func generateMergeChain(n int, merged bool) (*core.Genesis, []*types.Block) {
	config := *params.AllEthashProtocolChanges
	engine := consensus.Engine(beaconConsensus.New(ethash.NewFaker()))
	if merged {
		config.TerminalTotalDifficulty = common.Big0
		config.TerminalTotalDifficultyPassed = true
		engine = beaconConsensus.NewFaker()
	}
	genesis := &core.Genesis{
		Config: &config,
		Alloc: types.GenesisAlloc{
			testAddr:                  {Balance: testBalance},
			params.BeaconRootsAddress: {Balance: common.Big0, Code: common.Hex2Bytes("3373fffffffffffffffffffffffffffffffffffffffe14604457602036146024575f5ffd5b620180005f350680545f35146037575f5ffd5b6201800001545f5260205ff35b6201800042064281555f359062018000015500")},
			config.DepositContractAddress: {
				// Simple deposit generator, source: https://gist.github.com/lightclient/54abb2af2465d6969fa6d1920b9ad9d7
				Code:    common.Hex2Bytes("6080604052366103aa575f603067ffffffffffffffff811115610025576100246103ae565b5b6040519080825280601f01601f1916602001820160405280156100575781602001600182028036833780820191505090505b5090505f8054906101000a900460ff1660f81b815f8151811061007d5761007c6103db565b5b60200101907effffffffffffffffffffffffffffffffffffffffffffffffffffffffffffff191690815f1a9053505f602067ffffffffffffffff8111156100c7576100c66103ae565b5b6040519080825280601f01601f1916602001820160405280156100f95781602001600182028036833780820191505090505b5090505f8054906101000a900460ff1660f81b815f8151811061011f5761011e6103db565b5b60200101907effffffffffffffffffffffffffffffffffffffffffffffffffffffffffffff191690815f1a9053505f600867ffffffffffffffff811115610169576101686103ae565b5b6040519080825280601f01601f19166020018201604052801561019b5781602001600182028036833780820191505090505b5090505f8054906101000a900460ff1660f81b815f815181106101c1576101c06103db565b5b60200101907effffffffffffffffffffffffffffffffffffffffffffffffffffffffffffff191690815f1a9053505f606067ffffffffffffffff81111561020b5761020a6103ae565b5b6040519080825280601f01601f19166020018201604052801561023d5781602001600182028036833780820191505090505b5090505f8054906101000a900460ff1660f81b815f81518110610263576102626103db565b5b60200101907effffffffffffffffffffffffffffffffffffffffffffffffffffffffffffff191690815f1a9053505f600867ffffffffffffffff8111156102ad576102ac6103ae565b5b6040519080825280601f01601f1916602001820160405280156102df5781602001600182028036833780820191505090505b5090505f8054906101000a900460ff1660f81b815f81518110610305576103046103db565b5b60200101907effffffffffffffffffffffffffffffffffffffffffffffffffffffffffffff191690815f1a9053505f8081819054906101000a900460ff168092919061035090610441565b91906101000a81548160ff021916908360ff160217905550507f649bbc62d0e31342afea4e5cd82d4049e7e1ee912fc0889aa790803be39038c585858585856040516103a09594939291906104d9565b60405180910390a1005b5f80fd5b7f4e487b71000000000000000000000000000000000000000000000000000000005f52604160045260245ffd5b7f4e487b71000000000000000000000000000000000000000000000000000000005f52603260045260245ffd5b7f4e487b71000000000000000000000000000000000000000000000000000000005f52601160045260245ffd5b5f60ff82169050919050565b5f61044b82610435565b915060ff820361045e5761045d610408565b5b600182019050919050565b5f81519050919050565b5f82825260208201905092915050565b8281835e5f83830152505050565b5f601f19601f8301169050919050565b5f6104ab82610469565b6104b58185610473565b93506104c5818560208601610483565b6104ce81610491565b840191505092915050565b5f60a0820190508181035f8301526104f181886104a1565b9050818103602083015261050581876104a1565b9050818103604083015261051981866104a1565b9050818103606083015261052d81856104a1565b9050818103608083015261054181846104a1565b9050969550505050505056fea26469706673582212208569967e58690162d7d6fe3513d07b393b4c15e70f41505cbbfd08f53eba739364736f6c63430008190033"),
				Nonce:   0,
				Balance: big.NewInt(0),
			},
		},
		ExtraData:  []byte("test genesis"),
		Timestamp:  9000,
		BaseFee:    big.NewInt(params.InitialBaseFee),
		Difficulty: big.NewInt(0),
	}
	testNonce := uint64(0)
	generate := func(i int, g *core.BlockGen) {
		g.OffsetTime(5)
		g.SetExtra([]byte("test"))
		tx, _ := types.SignTx(types.NewTransaction(testNonce, common.HexToAddress("0x9a9070028361F7AAbeB3f2F2Dc07F82C4a98A02a"), big.NewInt(1), params.TxGas, big.NewInt(params.InitialBaseFee*2), nil), types.LatestSigner(&config), testKey)
		g.AddTx(tx)
		testNonce++
	}
	_, blocks, _ := core.GenerateChainWithGenesis(genesis, engine, n, generate)

	if !merged {
		totalDifficulty := big.NewInt(0)
		for _, b := range blocks {
			totalDifficulty.Add(totalDifficulty, b.Difficulty())
		}
		config.TerminalTotalDifficulty = totalDifficulty
	}

	return genesis, blocks
}

func TestEth2AssembleBlock(t *testing.T) {
	genesis, blocks := generateMergeChain(10, false)
	n, ethservice := startEthService(t, genesis, blocks)
	defer n.Close()

	api := NewConsensusAPI(ethservice)
	signer := types.NewEIP155Signer(ethservice.BlockChain().Config().ChainID)
	tx, err := types.SignTx(types.NewTransaction(uint64(10), blocks[9].Coinbase(), big.NewInt(1000), params.TxGas, big.NewInt(params.InitialBaseFee), nil), signer, testKey)
	if err != nil {
		t.Fatalf("error signing transaction, err=%v", err)
	}
	ethservice.TxPool().Add([]*types.Transaction{tx}, true, true)
	blockParams := engine.PayloadAttributes{
		Timestamp: blocks[9].Time() + 5,
	}
	// The miner needs to pick up on the txs in the pool, so a few retries might be
	// needed.
	if _, testErr := assembleWithTransactions(api, blocks[9].Hash(), &blockParams, 1); testErr != nil {
		t.Fatal(testErr)
	}
}

// assembleWithTransactions tries to assemble a block, retrying until it has 'want',
// number of transactions in it, or it has retried three times.
func assembleWithTransactions(api *ConsensusAPI, parentHash common.Hash, params *engine.PayloadAttributes, want int) (execData *engine.ExecutableData, err error) {
	for retries := 3; retries > 0; retries-- {
		execData, err = assembleBlock(api, parentHash, params)
		if err != nil {
			return nil, err
		}
		if have, want := len(execData.Transactions), want; have != want {
			err = fmt.Errorf("invalid number of transactions, have %d want %d", have, want)
			continue
		}
		return execData, nil
	}
	return nil, err
}

func TestEth2AssembleBlockWithAnotherBlocksTxs(t *testing.T) {
	genesis, blocks := generateMergeChain(10, false)
	n, ethservice := startEthService(t, genesis, blocks[:9])
	defer n.Close()

	api := NewConsensusAPI(ethservice)

	// Put the 10th block's tx in the pool and produce a new block
	txs := blocks[9].Transactions()
	api.eth.TxPool().Add(txs, false, true)
	blockParams := engine.PayloadAttributes{
		Timestamp: blocks[8].Time() + 5,
	}
	// The miner needs to pick up on the txs in the pool, so a few retries might be
	// needed.
	if _, err := assembleWithTransactions(api, blocks[8].Hash(), &blockParams, blocks[9].Transactions().Len()); err != nil {
		t.Fatal(err)
	}
}

func TestSetHeadBeforeTotalDifficulty(t *testing.T) {
	genesis, blocks := generateMergeChain(10, false)
	n, ethservice := startEthService(t, genesis, blocks)
	defer n.Close()

	api := NewConsensusAPI(ethservice)
	fcState := engine.ForkchoiceStateV1{
		HeadBlockHash:      blocks[5].Hash(),
		SafeBlockHash:      common.Hash{},
		FinalizedBlockHash: common.Hash{},
	}
	if resp, err := api.ForkchoiceUpdatedV1(fcState, nil); err != nil {
		t.Errorf("fork choice updated should not error: %v", err)
	} else if resp.PayloadStatus.Status != engine.INVALID_TERMINAL_BLOCK.Status {
		t.Errorf("fork choice updated before total terminal difficulty should be INVALID")
	}
}

func TestEth2PrepareAndGetPayload(t *testing.T) {
	genesis, blocks := generateMergeChain(10, false)
	// We need to properly set the terminal total difficulty
	genesis.Config.TerminalTotalDifficulty.Sub(genesis.Config.TerminalTotalDifficulty, blocks[9].Difficulty())
	n, ethservice := startEthService(t, genesis, blocks[:9])
	defer n.Close()

	api := NewConsensusAPI(ethservice)

	// Put the 10th block's tx in the pool and produce a new block
	txs := blocks[9].Transactions()
	ethservice.TxPool().Add(txs, true, true)
	blockParams := engine.PayloadAttributes{
		Timestamp: blocks[8].Time() + 5,
	}
	fcState := engine.ForkchoiceStateV1{
		HeadBlockHash:      blocks[8].Hash(),
		SafeBlockHash:      common.Hash{},
		FinalizedBlockHash: common.Hash{},
	}
	resp, err := api.ForkchoiceUpdatedV1(fcState, &blockParams)
	if err != nil {
		t.Fatalf("error preparing payload, err=%v", err)
	}
	payloadID := (&miner.BuildPayloadArgs{
		Parent:       fcState.HeadBlockHash,
		Timestamp:    blockParams.Timestamp,
		FeeRecipient: blockParams.SuggestedFeeRecipient,
		Random:       blockParams.Random,
		BeaconRoot:   blockParams.BeaconRoot,
		Version:      engine.PayloadV1,
	}).Id()
	require.Equal(t, payloadID, *resp.PayloadID)
	require.NoError(t, waitForApiPayloadToBuild(api, *resp.PayloadID))
	execData, err := api.GetPayloadV1(payloadID)
	if err != nil {
		t.Fatalf("error getting payload, err=%v", err)
	}
	if len(execData.Transactions) != blocks[9].Transactions().Len() {
		t.Fatalf("invalid number of transactions %d != 1", len(execData.Transactions))
	}
	// Test invalid payloadID
	var invPayload engine.PayloadID
	copy(invPayload[:], payloadID[:])
	invPayload[0] = ^invPayload[0]
	_, err = api.GetPayloadV1(invPayload)
	if err == nil {
		t.Fatal("expected error retrieving invalid payload")
	}
}

func checkLogEvents(t *testing.T, logsCh <-chan []*types.Log, rmLogsCh <-chan core.RemovedLogsEvent, wantNew, wantRemoved int) {
	t.Helper()

	if len(logsCh) != wantNew {
		t.Fatalf("wrong number of log events: got %d, want %d", len(logsCh), wantNew)
	}
	if len(rmLogsCh) != wantRemoved {
		t.Fatalf("wrong number of removed log events: got %d, want %d", len(rmLogsCh), wantRemoved)
	}
	// Drain events.
	for i := 0; i < len(logsCh); i++ {
		<-logsCh
	}
	for i := 0; i < len(rmLogsCh); i++ {
		<-rmLogsCh
	}
}

func TestInvalidPayloadTimestamp(t *testing.T) {
	genesis, preMergeBlocks := generateMergeChain(10, false)
	n, ethservice := startEthService(t, genesis, preMergeBlocks)
	defer n.Close()
	var (
		api    = NewConsensusAPI(ethservice)
		parent = ethservice.BlockChain().CurrentBlock()
	)
	tests := []struct {
		time      uint64
		shouldErr bool
	}{
		{0, true},
		{parent.Time, true},
		{parent.Time - 1, true},
		{parent.Time + 1, false},
		{uint64(time.Now().Unix()) + uint64(time.Minute), false},
	}

	for i, test := range tests {
		t.Run(fmt.Sprintf("Timestamp test: %v", i), func(t *testing.T) {
			params := engine.PayloadAttributes{
				Timestamp:             test.time,
				Random:                crypto.Keccak256Hash([]byte{byte(123)}),
				SuggestedFeeRecipient: parent.Coinbase,
			}
			fcState := engine.ForkchoiceStateV1{
				HeadBlockHash:      parent.Hash(),
				SafeBlockHash:      common.Hash{},
				FinalizedBlockHash: common.Hash{},
			}
			_, err := api.ForkchoiceUpdatedV1(fcState, &params)
			if test.shouldErr && err == nil {
				t.Fatalf("expected error preparing payload with invalid timestamp, err=%v", err)
			} else if !test.shouldErr && err != nil {
				t.Fatalf("error preparing payload with valid timestamp, err=%v", err)
			}
		})
	}
}

func TestEth2NewBlock(t *testing.T) {
	genesis, preMergeBlocks := generateMergeChain(10, false)
	n, ethservice := startEthService(t, genesis, preMergeBlocks)
	defer n.Close()

	var (
		api    = NewConsensusAPI(ethservice)
		parent = preMergeBlocks[len(preMergeBlocks)-1]

		// This EVM code generates a log when the contract is created.
		logCode = common.Hex2Bytes("60606040525b7f24ec1d3ff24c2f6ff210738839dbc339cd45a5294d85c79361016243157aae7b60405180905060405180910390a15b600a8060416000396000f360606040526008565b00")
	)
	// The event channels.
	newLogCh := make(chan []*types.Log, 10)
	rmLogsCh := make(chan core.RemovedLogsEvent, 10)
	ethservice.BlockChain().SubscribeLogsEvent(newLogCh)
	ethservice.BlockChain().SubscribeRemovedLogsEvent(rmLogsCh)

	for i := 0; i < 10; i++ {
		statedb, _ := ethservice.BlockChain().StateAt(parent.Root())
		nonce := statedb.GetNonce(testAddr)
		tx, _ := types.SignTx(types.NewContractCreation(nonce, new(big.Int), 1000000, big.NewInt(2*params.InitialBaseFee), logCode), types.LatestSigner(ethservice.BlockChain().Config()), testKey)
		ethservice.TxPool().Add([]*types.Transaction{tx}, true, true)

		execData, err := assembleWithTransactions(api, parent.Hash(), &engine.PayloadAttributes{
			Timestamp: parent.Time() + 5,
		}, 1)
		if err != nil {
			t.Fatalf("Failed to create the executable data, block %d: %v", i, err)
		}
		block, err := engine.ExecutableDataToBlock(*execData, nil, nil, ethservice.BlockChain().Config())
		if err != nil {
			t.Fatalf("Failed to convert executable data to block %v", err)
		}
		newResp, err := api.NewPayloadV1(*execData)
		switch {
		case err != nil:
			t.Fatalf("Failed to insert block: %v", err)
		case newResp.Status != "VALID":
			t.Fatalf("Failed to insert block: %v", newResp.Status)
		case ethservice.BlockChain().CurrentBlock().Number.Uint64() != block.NumberU64()-1:
			t.Fatalf("Chain head shouldn't be updated")
		}
		checkLogEvents(t, newLogCh, rmLogsCh, 0, 0)
		fcState := engine.ForkchoiceStateV1{
			HeadBlockHash:      block.Hash(),
			SafeBlockHash:      block.Hash(),
			FinalizedBlockHash: block.Hash(),
		}
		if _, err := api.ForkchoiceUpdatedV1(fcState, nil); err != nil {
			t.Fatalf("Failed to insert block: %v", err)
		}
		if have, want := ethservice.BlockChain().CurrentBlock().Number.Uint64(), block.NumberU64(); have != want {
			t.Fatalf("Chain head should be updated, have %d want %d", have, want)
		}
		checkLogEvents(t, newLogCh, rmLogsCh, 1, 0)

		parent = block
	}

	// Introduce fork chain
	var (
		head = ethservice.BlockChain().CurrentBlock().Number.Uint64()
	)
	parent = preMergeBlocks[len(preMergeBlocks)-1]
	for i := 0; i < 10; i++ {
		execData, err := assembleBlock(api, parent.Hash(), &engine.PayloadAttributes{
			Timestamp: parent.Time() + 6,
		})
		if err != nil {
			t.Fatalf("Failed to create the executable data %v", err)
		}
		block, err := engine.ExecutableDataToBlock(*execData, nil, nil, ethservice.BlockChain().Config())
		if err != nil {
			t.Fatalf("Failed to convert executable data to block %v", err)
		}
		newResp, err := api.NewPayloadV1(*execData)
		if err != nil || newResp.Status != "VALID" {
			t.Fatalf("Failed to insert block: %v", err)
		}
		if ethservice.BlockChain().CurrentBlock().Number.Uint64() != head {
			t.Fatalf("Chain head shouldn't be updated")
		}

		fcState := engine.ForkchoiceStateV1{
			HeadBlockHash:      block.Hash(),
			SafeBlockHash:      block.Hash(),
			FinalizedBlockHash: block.Hash(),
		}
		if _, err := api.ForkchoiceUpdatedV1(fcState, nil); err != nil {
			t.Fatalf("Failed to insert block: %v", err)
		}
		if ethservice.BlockChain().CurrentBlock().Number.Uint64() != block.NumberU64() {
			t.Fatalf("Chain head should be updated")
		}
		parent, head = block, block.NumberU64()
	}
}

func TestEth2DeepReorg(t *testing.T) {
	// TODO (MariusVanDerWijden) TestEth2DeepReorg is currently broken, because it tries to reorg
	// before the totalTerminalDifficulty threshold
	/*
		genesis, preMergeBlocks := generateMergeChain(core.TriesInMemory * 2, false)
		n, ethservice := startEthService(t, genesis, preMergeBlocks)
		defer n.Close()

		var (
			api    = NewConsensusAPI(ethservice, nil)
			parent = preMergeBlocks[len(preMergeBlocks)-core.TriesInMemory-1]
			head   = ethservice.BlockChain().CurrentBlock().Number.Uint64()()
		)
		if ethservice.BlockChain().HasBlockAndState(parent.Hash(), parent.NumberU64()) {
			t.Errorf("Block %d not pruned", parent.NumberU64())
		}
		for i := 0; i < 10; i++ {
			execData, err := api.assembleBlock(AssembleBlockParams{
				ParentHash: parent.Hash(),
				Timestamp:  parent.Time() + 5,
			})
			if err != nil {
				t.Fatalf("Failed to create the executable data %v", err)
			}
			block, err := ExecutableDataToBlock(ethservice.BlockChain().Config(), parent.Header(), *execData)
			if err != nil {
				t.Fatalf("Failed to convert executable data to block %v", err)
			}
			newResp, err := api.ExecutePayload(*execData)
			if err != nil || newResp.Status != "VALID" {
				t.Fatalf("Failed to insert block: %v", err)
			}
			if ethservice.BlockChain().CurrentBlock().Number.Uint64()() != head {
				t.Fatalf("Chain head shouldn't be updated")
			}
			if err := api.setHead(block.Hash()); err != nil {
				t.Fatalf("Failed to set head: %v", err)
			}
			if ethservice.BlockChain().CurrentBlock().Number.Uint64()() != block.NumberU64() {
				t.Fatalf("Chain head should be updated")
			}
			parent, head = block, block.NumberU64()
		}
	*/
}

// startEthService creates a full node instance for testing.
func startEthService(t *testing.T, genesis *core.Genesis, blocks []*types.Block) (*node.Node, *eth.Ethereum) {
	mcfg := miner.DefaultConfig
	mcfg.PendingFeeRecipient = testAddr
	ethcfg := &ethconfig.Config{Genesis: genesis, SyncMode: downloader.FullSync, TrieTimeout: time.Minute, TrieDirtyCache: 256, TrieCleanCache: 256, Miner: mcfg}
	return startEthServiceWithConfigFn(t, blocks, ethcfg)
}

func startEthServiceWithConfigFn(t *testing.T, blocks []*types.Block, ethcfg *ethconfig.Config) (*node.Node, *eth.Ethereum) {
	t.Helper()

	n, err := node.New(&node.Config{
		P2P: p2p.Config{
			ListenAddr:  "0.0.0.0:0",
			NoDiscovery: true,
			MaxPeers:    25,
		}})
	if err != nil {
		t.Fatal("can't create node:", err)
	}

	// default eth config is moved to startEthService
	ethservice, err := eth.New(n, ethcfg)
	if err != nil {
		t.Fatal("can't create eth service:", err)
	}
	if err := n.Start(); err != nil {
		t.Fatal("can't start node:", err)
	}
	if _, err := ethservice.BlockChain().InsertChain(blocks); err != nil {
		n.Close()
		t.Fatal("can't import test blocks:", err)
	}

	ethservice.SetSynced()
	return n, ethservice
}

func TestFullAPI(t *testing.T) {
	genesis, preMergeBlocks := generateMergeChain(10, false)
	n, ethservice := startEthService(t, genesis, preMergeBlocks)
	defer n.Close()
	var (
		parent = ethservice.BlockChain().CurrentBlock()
		// This EVM code generates a log when the contract is created.
		logCode = common.Hex2Bytes("60606040525b7f24ec1d3ff24c2f6ff210738839dbc339cd45a5294d85c79361016243157aae7b60405180905060405180910390a15b600a8060416000396000f360606040526008565b00")
	)

	callback := func(parent *types.Header) {
		statedb, _ := ethservice.BlockChain().StateAt(parent.Root)
		nonce := statedb.GetNonce(testAddr)
		tx, _ := types.SignTx(types.NewContractCreation(nonce, new(big.Int), 1000000, big.NewInt(2*params.InitialBaseFee), logCode), types.LatestSigner(ethservice.BlockChain().Config()), testKey)
		ethservice.TxPool().Add([]*types.Transaction{tx}, true, false)
	}

	setupBlocks(t, ethservice, 10, parent, callback, nil, nil)
}

func setupBlocks(t *testing.T, ethservice *eth.Ethereum, n int, parent *types.Header, callback func(parent *types.Header), withdrawals [][]*types.Withdrawal, beaconRoots []common.Hash) []*types.Header {
	api := NewConsensusAPI(ethservice)
	var blocks []*types.Header
	for i := 0; i < n; i++ {
		callback(parent)
		var w []*types.Withdrawal
		if withdrawals != nil {
			w = withdrawals[i]
		}
		var h *common.Hash
		if beaconRoots != nil {
			h = &beaconRoots[i]
		}

		payload := getNewPayload(t, api, parent, w, h)
		execResp, err := api.newPayload(*payload, []common.Hash{}, h, false)
		if err != nil {
			t.Fatalf("can't execute payload: %v", err)
		}
		if execResp.Status != engine.VALID {
			t.Fatalf("invalid status: %v %s", execResp.Status, *execResp.ValidationError)
		}
		fcState := engine.ForkchoiceStateV1{
			HeadBlockHash:      payload.BlockHash,
			SafeBlockHash:      payload.ParentHash,
			FinalizedBlockHash: payload.ParentHash,
		}
		if _, err := api.ForkchoiceUpdatedV1(fcState, nil); err != nil {
			t.Fatalf("Failed to insert block: %v", err)
		}
		if ethservice.BlockChain().CurrentBlock().Number.Uint64() != payload.Number {
			t.Fatal("Chain head should be updated")
		}
		if ethservice.BlockChain().CurrentFinalBlock().Number.Uint64() != payload.Number-1 {
			t.Fatal("Finalized block should be updated")
		}
		parent = ethservice.BlockChain().CurrentBlock()
		blocks = append(blocks, parent)
	}
	return blocks
}

func TestExchangeTransitionConfig(t *testing.T) {
	genesis, preMergeBlocks := generateMergeChain(10, false)
	n, ethservice := startEthService(t, genesis, preMergeBlocks)
	defer n.Close()

	// invalid ttd
	api := NewConsensusAPI(ethservice)
	config := engine.TransitionConfigurationV1{
		TerminalTotalDifficulty: (*hexutil.Big)(big.NewInt(0)),
		TerminalBlockHash:       common.Hash{},
		TerminalBlockNumber:     0,
	}
	if _, err := api.ExchangeTransitionConfigurationV1(config); err == nil {
		t.Fatal("expected error on invalid config, invalid ttd")
	}
	// invalid terminal block hash
	config = engine.TransitionConfigurationV1{
		TerminalTotalDifficulty: (*hexutil.Big)(genesis.Config.TerminalTotalDifficulty),
		TerminalBlockHash:       common.Hash{1},
		TerminalBlockNumber:     0,
	}
	if _, err := api.ExchangeTransitionConfigurationV1(config); err == nil {
		t.Fatal("expected error on invalid config, invalid hash")
	}
	// valid config
	config = engine.TransitionConfigurationV1{
		TerminalTotalDifficulty: (*hexutil.Big)(genesis.Config.TerminalTotalDifficulty),
		TerminalBlockHash:       common.Hash{},
		TerminalBlockNumber:     0,
	}
	if _, err := api.ExchangeTransitionConfigurationV1(config); err != nil {
		t.Fatalf("expected no error on valid config, got %v", err)
	}
	// valid config
	config = engine.TransitionConfigurationV1{
		TerminalTotalDifficulty: (*hexutil.Big)(genesis.Config.TerminalTotalDifficulty),
		TerminalBlockHash:       preMergeBlocks[5].Hash(),
		TerminalBlockNumber:     6,
	}
	if _, err := api.ExchangeTransitionConfigurationV1(config); err != nil {
		t.Fatalf("expected no error on valid config, got %v", err)
	}
}

/*
TestNewPayloadOnInvalidChain sets up a valid chain and tries to feed blocks
from an invalid chain to test if latestValidHash (LVH) works correctly.

We set up the following chain where P1 ... Pn and P1” are valid while
P1' is invalid.
We expect
(1) The LVH to point to the current inserted payload if it was valid.
(2) The LVH to point to the valid parent on an invalid payload (if the parent is available).
(3) If the parent is unavailable, the LVH should not be set.

	CommonAncestor◄─▲── P1 ◄── P2  ◄─ P3  ◄─ ... ◄─ Pn
	                │
	                └── P1' ◄─ P2' ◄─ P3' ◄─ ... ◄─ Pn'
	                │
	                └── P1''
*/
func TestNewPayloadOnInvalidChain(t *testing.T) {
	genesis, preMergeBlocks := generateMergeChain(10, false)
	n, ethservice := startEthService(t, genesis, preMergeBlocks)
	defer n.Close()

	var (
		api    = NewConsensusAPI(ethservice)
		parent = ethservice.BlockChain().CurrentBlock()
		signer = types.LatestSigner(ethservice.BlockChain().Config())
		// This EVM code generates a log when the contract is created.
		logCode = common.Hex2Bytes("60606040525b7f24ec1d3ff24c2f6ff210738839dbc339cd45a5294d85c79361016243157aae7b60405180905060405180910390a15b600a8060416000396000f360606040526008565b00")
	)
	for i := 0; i < 10; i++ {
		statedb, _ := ethservice.BlockChain().StateAt(parent.Root)
		tx := types.MustSignNewTx(testKey, signer, &types.LegacyTx{
			Nonce:    statedb.GetNonce(testAddr),
			Value:    new(big.Int),
			Gas:      1000000,
			GasPrice: big.NewInt(2 * params.InitialBaseFee),
			Data:     logCode,
		})
		ethservice.TxPool().Add([]*types.Transaction{tx}, false, true)
		var (
			params = engine.PayloadAttributes{
				Timestamp:             parent.Time + 1,
				Random:                crypto.Keccak256Hash([]byte{byte(i)}),
				SuggestedFeeRecipient: parent.Coinbase,
			}
			fcState = engine.ForkchoiceStateV1{
				HeadBlockHash:      parent.Hash(),
				SafeBlockHash:      common.Hash{},
				FinalizedBlockHash: common.Hash{},
			}
			payload *engine.ExecutableData
			resp    engine.ForkChoiceResponse
			err     error
		)
		for i := 0; ; i++ {
			if resp, err = api.ForkchoiceUpdatedV1(fcState, &params); err != nil {
				t.Fatalf("error preparing payload, err=%v", err)
			}
			if resp.PayloadStatus.Status != engine.VALID {
				t.Fatalf("error preparing payload, invalid status: %v", resp.PayloadStatus.Status)
			}
			require.NoError(t, waitForApiPayloadToBuild(api, *resp.PayloadID))
			if payload, err = api.GetPayloadV1(*resp.PayloadID); err != nil {
				t.Fatalf("can't get payload: %v", err)
			}
			if len(payload.Transactions) > 0 {
				break
			}
			// No luck this time we need to update the params and try again.
			params.Timestamp = params.Timestamp + 1
			if i > 10 {
				t.Fatalf("payload should not be empty")
			}
		}
		execResp, err := api.NewPayloadV1(*payload)
		if err != nil {
			t.Fatalf("can't execute payload: %v", err)
		}
		if execResp.Status != engine.VALID {
			t.Fatalf("invalid status: %v", execResp.Status)
		}
		fcState = engine.ForkchoiceStateV1{
			HeadBlockHash:      payload.BlockHash,
			SafeBlockHash:      payload.ParentHash,
			FinalizedBlockHash: payload.ParentHash,
		}
		if _, err := api.ForkchoiceUpdatedV1(fcState, nil); err != nil {
			t.Fatalf("Failed to insert block: %v", err)
		}
		if ethservice.BlockChain().CurrentBlock().Number.Uint64() != payload.Number {
			t.Fatalf("Chain head should be updated")
		}
		parent = ethservice.BlockChain().CurrentBlock()
	}
}

func assembleBlock(api *ConsensusAPI, parentHash common.Hash, params *engine.PayloadAttributes) (*engine.ExecutableData, error) {
	args := &miner.BuildPayloadArgs{
		Parent:       parentHash,
		Timestamp:    params.Timestamp,
		FeeRecipient: params.SuggestedFeeRecipient,
		Random:       params.Random,
		Withdrawals:  params.Withdrawals,
		BeaconRoot:   params.BeaconRoot,
	}
	payload, err := api.eth.Miner().BuildPayload(args, false)
	if err != nil {
		return nil, err
	}
	waitForPayloadToBuild(payload)
	return payload.ResolveFull().ExecutionPayload, nil
}

func TestEmptyBlocks(t *testing.T) {
	genesis, preMergeBlocks := generateMergeChain(10, false)
	n, ethservice := startEthService(t, genesis, preMergeBlocks)
	defer n.Close()

	commonAncestor := ethservice.BlockChain().CurrentBlock()
	api := NewConsensusAPI(ethservice)

	// Setup 10 blocks on the canonical chain
	setupBlocks(t, ethservice, 10, commonAncestor, func(parent *types.Header) {}, nil, nil)

	// (1) check LatestValidHash by sending a normal payload (P1'')
	payload := getNewPayload(t, api, commonAncestor, nil, nil)

	status, err := api.NewPayloadV1(*payload)
	if err != nil {
		t.Fatal(err)
	}
	if status.Status != engine.VALID {
		t.Errorf("invalid status: expected VALID got: %v", status.Status)
	}
	if !bytes.Equal(status.LatestValidHash[:], payload.BlockHash[:]) {
		t.Fatalf("invalid LVH: got %v want %v", status.LatestValidHash, payload.BlockHash)
	}

	// (2) Now send P1' which is invalid
	payload = getNewPayload(t, api, commonAncestor, nil, nil)
	payload.GasUsed += 1
	payload = setBlockhash(payload)
	// Now latestValidHash should be the common ancestor
	status, err = api.NewPayloadV1(*payload)
	if err != nil {
		t.Fatal(err)
	}
	if status.Status != engine.INVALID {
		t.Errorf("invalid status: expected INVALID got: %v", status.Status)
	}
	// Expect 0x0 on INVALID block on top of PoW block
	expected := common.Hash{}
	if !bytes.Equal(status.LatestValidHash[:], expected[:]) {
		t.Fatalf("invalid LVH: got %v want %v", status.LatestValidHash, expected)
	}

	// (3) Now send a payload with unknown parent
	payload = getNewPayload(t, api, commonAncestor, nil, nil)
	payload.ParentHash = common.Hash{1}
	payload = setBlockhash(payload)
	// Now latestValidHash should be the common ancestor
	status, err = api.NewPayloadV1(*payload)
	if err != nil {
		t.Fatal(err)
	}
	if status.Status != engine.SYNCING {
		t.Errorf("invalid status: expected SYNCING got: %v", status.Status)
	}
	if status.LatestValidHash != nil {
		t.Fatalf("invalid LVH: got %v wanted nil", status.LatestValidHash)
	}
}

func getNewPayload(t *testing.T, api *ConsensusAPI, parent *types.Header, withdrawals []*types.Withdrawal, beaconRoot *common.Hash) *engine.ExecutableData {
	params := engine.PayloadAttributes{
		Timestamp:             parent.Time + 1,
		Random:                crypto.Keccak256Hash([]byte{byte(1)}),
		SuggestedFeeRecipient: parent.Coinbase,
		Withdrawals:           withdrawals,
		BeaconRoot:            beaconRoot,
	}

	payload, err := assembleBlock(api, parent.Hash(), &params)
	if err != nil {
		t.Fatal(err)
	}
	return payload
}

// setBlockhash sets the blockhash of a modified ExecutableData.
// Can be used to make modified payloads look valid.
func setBlockhash(data *engine.ExecutableData) *engine.ExecutableData {
	txs, _ := decodeTransactions(data.Transactions)
	number := big.NewInt(0)
	number.SetUint64(data.Number)
	header := &types.Header{
		ParentHash:  data.ParentHash,
		UncleHash:   types.EmptyUncleHash,
		Coinbase:    data.FeeRecipient,
		Root:        data.StateRoot,
		TxHash:      types.DeriveSha(types.Transactions(txs), trie.NewStackTrie(nil)),
		ReceiptHash: data.ReceiptsRoot,
		Bloom:       types.BytesToBloom(data.LogsBloom),
		Difficulty:  common.Big0,
		Number:      number,
		GasLimit:    data.GasLimit,
		GasUsed:     data.GasUsed,
		Time:        data.Timestamp,
		BaseFee:     data.BaseFeePerGas,
		Extra:       data.ExtraData,
		MixDigest:   data.Random,
	}
	block := types.NewBlockWithHeader(header).WithBody(types.Body{Transactions: txs})
	data.BlockHash = block.Hash()
	return data
}

func decodeTransactions(enc [][]byte) ([]*types.Transaction, error) {
	var txs = make([]*types.Transaction, len(enc))
	for i, encTx := range enc {
		var tx types.Transaction
		if err := tx.UnmarshalBinary(encTx); err != nil {
			return nil, fmt.Errorf("invalid transaction %d: %v", i, err)
		}
		txs[i] = &tx
	}
	return txs, nil
}

func TestTrickRemoteBlockCache(t *testing.T) {
	// Setup two nodes
	genesis, preMergeBlocks := generateMergeChain(10, false)
	nodeA, ethserviceA := startEthService(t, genesis, preMergeBlocks)
	nodeB, ethserviceB := startEthService(t, genesis, preMergeBlocks)
	defer nodeA.Close()
	defer nodeB.Close()
	for nodeB.Server().NodeInfo().Ports.Listener == 0 {
		time.Sleep(250 * time.Millisecond)
	}
	nodeA.Server().AddPeer(nodeB.Server().Self())
	nodeB.Server().AddPeer(nodeA.Server().Self())
	apiA := NewConsensusAPI(ethserviceA)
	apiB := NewConsensusAPI(ethserviceB)

	commonAncestor := ethserviceA.BlockChain().CurrentBlock()

	// Setup 10 blocks on the canonical chain
	setupBlocks(t, ethserviceA, 10, commonAncestor, func(parent *types.Header) {}, nil, nil)
	commonAncestor = ethserviceA.BlockChain().CurrentBlock()

	var invalidChain []*engine.ExecutableData
	// create a valid payload (P1)
	//payload1 := getNewPayload(t, apiA, commonAncestor)
	//invalidChain = append(invalidChain, payload1)

	// create an invalid payload2 (P2)
	payload2 := getNewPayload(t, apiA, commonAncestor, nil, nil)
	//payload2.ParentHash = payload1.BlockHash
	payload2.GasUsed += 1
	payload2 = setBlockhash(payload2)
	invalidChain = append(invalidChain, payload2)

	head := payload2
	// create some valid payloads on top
	for i := 0; i < 10; i++ {
		payload := getNewPayload(t, apiA, commonAncestor, nil, nil)
		payload.ParentHash = head.BlockHash
		payload = setBlockhash(payload)
		invalidChain = append(invalidChain, payload)
		head = payload
	}

	// feed the payloads to node B
	for _, payload := range invalidChain {
		status, err := apiB.NewPayloadV1(*payload)
		if err != nil {
			panic(err)
		}
		if status.Status == engine.VALID {
			t.Error("invalid status: VALID on an invalid chain")
		}
		// Now reorg to the head of the invalid chain
		resp, err := apiB.ForkchoiceUpdatedV1(engine.ForkchoiceStateV1{HeadBlockHash: payload.BlockHash, SafeBlockHash: payload.BlockHash, FinalizedBlockHash: payload.ParentHash}, nil)
		if err != nil {
			t.Fatal(err)
		}
		if resp.PayloadStatus.Status == engine.VALID {
			t.Error("invalid status: VALID on an invalid chain")
		}
		time.Sleep(100 * time.Millisecond)
	}
}

func TestInvalidBloom(t *testing.T) {
	genesis, preMergeBlocks := generateMergeChain(10, false)
	n, ethservice := startEthService(t, genesis, preMergeBlocks)
	defer n.Close()

	commonAncestor := ethservice.BlockChain().CurrentBlock()
	api := NewConsensusAPI(ethservice)

	// Setup 10 blocks on the canonical chain
	setupBlocks(t, ethservice, 10, commonAncestor, func(parent *types.Header) {}, nil, nil)

	// (1) check LatestValidHash by sending a normal payload (P1'')
	payload := getNewPayload(t, api, commonAncestor, nil, nil)
	payload.LogsBloom = append(payload.LogsBloom, byte(1))
	status, err := api.NewPayloadV1(*payload)
	if err != nil {
		t.Fatal(err)
	}
	if status.Status != engine.INVALID {
		t.Errorf("invalid status: expected INVALID got: %v", status.Status)
	}
}

func TestNewPayloadOnInvalidTerminalBlock(t *testing.T) {
	genesis, preMergeBlocks := generateMergeChain(100, false)
	n, ethservice := startEthService(t, genesis, preMergeBlocks)
	defer n.Close()
	api := NewConsensusAPI(ethservice)

	// Test parent already post TTD in FCU
	parent := preMergeBlocks[len(preMergeBlocks)-2]
	fcState := engine.ForkchoiceStateV1{
		HeadBlockHash:      parent.Hash(),
		SafeBlockHash:      common.Hash{},
		FinalizedBlockHash: common.Hash{},
	}
	resp, err := api.ForkchoiceUpdatedV1(fcState, nil)
	if err != nil {
		t.Fatalf("error sending forkchoice, err=%v", err)
	}
	if resp.PayloadStatus != engine.INVALID_TERMINAL_BLOCK {
		t.Fatalf("error sending invalid forkchoice, invalid status: %v", resp.PayloadStatus.Status)
	}

	// Test parent already post TTD in NewPayload
	args := &miner.BuildPayloadArgs{
		Parent:       parent.Hash(),
		Timestamp:    parent.Time() + 1,
		Random:       crypto.Keccak256Hash([]byte{byte(1)}),
		FeeRecipient: parent.Coinbase(),
	}
	payload, err := api.eth.Miner().BuildPayload(args, false)
	if err != nil {
		t.Fatalf("error preparing payload, err=%v", err)
	}
	waitForPayloadToBuild(payload)
	data := *payload.Resolve().ExecutionPayload
	// We need to recompute the blockhash, since the miner computes a wrong (correct) blockhash
	txs, _ := decodeTransactions(data.Transactions)
	header := &types.Header{
		ParentHash:  data.ParentHash,
		UncleHash:   types.EmptyUncleHash,
		Coinbase:    data.FeeRecipient,
		Root:        data.StateRoot,
		TxHash:      types.DeriveSha(types.Transactions(txs), trie.NewStackTrie(nil)),
		ReceiptHash: data.ReceiptsRoot,
		Bloom:       types.BytesToBloom(data.LogsBloom),
		Difficulty:  common.Big0,
		Number:      new(big.Int).SetUint64(data.Number),
		GasLimit:    data.GasLimit,
		GasUsed:     data.GasUsed,
		Time:        data.Timestamp,
		BaseFee:     data.BaseFeePerGas,
		Extra:       data.ExtraData,
		MixDigest:   data.Random,
	}
	block := types.NewBlockWithHeader(header).WithBody(types.Body{Transactions: txs})
	data.BlockHash = block.Hash()
	// Send the new payload
	resp2, err := api.NewPayloadV1(data)
	if err != nil {
		t.Fatalf("error sending NewPayload, err=%v", err)
	}
	if resp2 != engine.INVALID_TERMINAL_BLOCK {
		t.Fatalf("error sending invalid forkchoice, invalid status: %v", resp.PayloadStatus.Status)
	}
}

// TestSimultaneousNewBlock does several parallel inserts, both as
// newPayLoad and forkchoiceUpdate. This is to test that the api behaves
// well even of the caller is not being 'serial'.
func TestSimultaneousNewBlock(t *testing.T) {
	genesis, preMergeBlocks := generateMergeChain(10, false)
	n, ethservice := startEthService(t, genesis, preMergeBlocks)
	defer n.Close()

	var (
		api    = NewConsensusAPI(ethservice)
		parent = preMergeBlocks[len(preMergeBlocks)-1]
	)
	for i := 0; i < 10; i++ {
		execData, err := assembleBlock(api, parent.Hash(), &engine.PayloadAttributes{
			Timestamp: parent.Time() + 5,
		})
		if err != nil {
			t.Fatalf("Failed to create the executable data %v", err)
		}
		// Insert it 10 times in parallel. Should be ignored.
		{
			var (
				wg      sync.WaitGroup
				testErr error
				errMu   sync.Mutex
			)
			wg.Add(10)
			for ii := 0; ii < 10; ii++ {
				go func() {
					defer wg.Done()
					if newResp, err := api.NewPayloadV1(*execData); err != nil {
						errMu.Lock()
						testErr = fmt.Errorf("failed to insert block: %w", err)
						errMu.Unlock()
					} else if newResp.Status != "VALID" {
						errMu.Lock()
						testErr = fmt.Errorf("failed to insert block: %v", newResp.Status)
						errMu.Unlock()
					}
				}()
			}
			wg.Wait()
			if testErr != nil {
				t.Fatal(testErr)
			}
		}
		block, err := engine.ExecutableDataToBlock(*execData, nil, nil, ethservice.BlockChain().Config())
		if err != nil {
			t.Fatalf("Failed to convert executable data to block %v", err)
		}
		if ethservice.BlockChain().CurrentBlock().Number.Uint64() != block.NumberU64()-1 {
			t.Fatalf("Chain head shouldn't be updated")
		}
		fcState := engine.ForkchoiceStateV1{
			HeadBlockHash:      block.Hash(),
			SafeBlockHash:      block.Hash(),
			FinalizedBlockHash: block.Hash(),
		}
		{
			var (
				wg      sync.WaitGroup
				testErr error
				errMu   sync.Mutex
			)
			wg.Add(10)
			// Do each FCU 10 times
			for ii := 0; ii < 10; ii++ {
				go func() {
					defer wg.Done()
					if _, err := api.ForkchoiceUpdatedV1(fcState, nil); err != nil {
						errMu.Lock()
						testErr = fmt.Errorf("failed to insert block: %w", err)
						errMu.Unlock()
					}
				}()
			}
			wg.Wait()
			if testErr != nil {
				t.Fatal(testErr)
			}
		}
		if have, want := ethservice.BlockChain().CurrentBlock().Number.Uint64(), block.NumberU64(); have != want {
			t.Fatalf("Chain head should be updated, have %d want %d", have, want)
		}
		parent = block
	}
}

// TestWithdrawals creates and verifies two post-Shanghai blocks. The first
// includes zero withdrawals and the second includes two.
func TestWithdrawals(t *testing.T) {
	genesis, blocks := generateMergeChain(10, true)
	// Set shanghai time to last block + 5 seconds (first post-merge block)
	time := blocks[len(blocks)-1].Time() + 5
	genesis.Config.ShanghaiTime = &time

	n, ethservice := startEthService(t, genesis, blocks)
	defer n.Close()

	api := NewConsensusAPI(ethservice)

	// 10: Build Shanghai block with no withdrawals.
	parent := ethservice.BlockChain().CurrentHeader()
	blockParams := engine.PayloadAttributes{
		Timestamp:   parent.Time + 5,
		Withdrawals: make([]*types.Withdrawal, 0),
	}
	fcState := engine.ForkchoiceStateV1{
		HeadBlockHash: parent.Hash(),
	}
	resp, err := api.ForkchoiceUpdatedV2(fcState, &blockParams)
	if err != nil {
		t.Fatalf("error preparing payload, err=%v", err)
	}
	if resp.PayloadStatus.Status != engine.VALID {
		t.Fatalf("unexpected status (got: %s, want: %s)", resp.PayloadStatus.Status, engine.VALID)
	}

	// 10: verify state root is the same as parent
	payloadID := (&miner.BuildPayloadArgs{
		Parent:       fcState.HeadBlockHash,
		Timestamp:    blockParams.Timestamp,
		FeeRecipient: blockParams.SuggestedFeeRecipient,
		Random:       blockParams.Random,
		Withdrawals:  blockParams.Withdrawals,
		BeaconRoot:   blockParams.BeaconRoot,
		Version:      engine.PayloadV2,
	}).Id()
	require.Equal(t, payloadID, *resp.PayloadID)
	require.NoError(t, waitForApiPayloadToBuild(api, payloadID))
	execData, err := api.GetPayloadV2(payloadID)
	if err != nil {
		t.Fatalf("error getting payload, err=%v", err)
	}
	if execData.ExecutionPayload.StateRoot != parent.Root {
		t.Fatalf("mismatch state roots (got: %s, want: %s)", execData.ExecutionPayload.StateRoot, blocks[8].Root())
	}

	// 10: verify locally built block
	if status, err := api.NewPayloadV2(*execData.ExecutionPayload); err != nil {
		t.Fatalf("error validating payload: %v", err)
	} else if status.Status != engine.VALID {
		t.Fatalf("invalid payload")
	}

	// 11: build shanghai block with withdrawal
	aa := common.Address{0xaa}
	bb := common.Address{0xbb}
	blockParams = engine.PayloadAttributes{
		Timestamp: execData.ExecutionPayload.Timestamp + 5,
		Withdrawals: []*types.Withdrawal{
			{
				Index:   0,
				Address: aa,
				Amount:  32,
			},
			{
				Index:   1,
				Address: bb,
				Amount:  33,
			},
		},
	}
	fcState.HeadBlockHash = execData.ExecutionPayload.BlockHash
	resp, err = api.ForkchoiceUpdatedV2(fcState, &blockParams)
	if err != nil {
		t.Fatalf("error preparing payload, err=%v", err)
	}

	// 11: verify locally build block.
	payloadID = (&miner.BuildPayloadArgs{
		Parent:       fcState.HeadBlockHash,
		Timestamp:    blockParams.Timestamp,
		FeeRecipient: blockParams.SuggestedFeeRecipient,
		Random:       blockParams.Random,
		Withdrawals:  blockParams.Withdrawals,
		BeaconRoot:   blockParams.BeaconRoot,
		Version:      engine.PayloadV2,
	}).Id()
	require.Equal(t, payloadID, *resp.PayloadID)
	require.NoError(t, waitForApiPayloadToBuild(api, payloadID))
	execData, err = api.GetPayloadV2(payloadID)
	if err != nil {
		t.Fatalf("error getting payload, err=%v", err)
	}
	if status, err := api.NewPayloadV2(*execData.ExecutionPayload); err != nil {
		t.Fatalf("error validating payload: %v", err)
	} else if status.Status != engine.VALID {
		t.Fatalf("invalid payload")
	}

	// 11: set block as head.
	fcState.HeadBlockHash = execData.ExecutionPayload.BlockHash
	_, err = api.ForkchoiceUpdatedV2(fcState, nil)
	if err != nil {
		t.Fatalf("error preparing payload, err=%v", err)
	}

	// 11: verify withdrawals were processed.
	db, _, err := ethservice.APIBackend.StateAndHeaderByNumber(context.Background(), rpc.BlockNumber(execData.ExecutionPayload.Number))
	if err != nil {
		t.Fatalf("unable to load db: %v", err)
	}
	for i, w := range blockParams.Withdrawals {
		// w.Amount is in gwei, balance in wei
		if db.GetBalance(w.Address).Uint64() != w.Amount*params.GWei {
			t.Fatalf("failed to process withdrawal %d", i)
		}
	}
}

func TestNilWithdrawals(t *testing.T) {
	genesis, blocks := generateMergeChain(10, true)
	// Set shanghai time to last block + 4 seconds (first post-merge block)
	time := blocks[len(blocks)-1].Time() + 4
	genesis.Config.ShanghaiTime = &time

	n, ethservice := startEthService(t, genesis, blocks)
	defer n.Close()

	api := NewConsensusAPI(ethservice)
	parent := ethservice.BlockChain().CurrentHeader()
	aa := common.Address{0xaa}

	type test struct {
		blockParams engine.PayloadAttributes
		wantErr     bool
	}
	tests := []test{
		// Before Shanghai
		{
			blockParams: engine.PayloadAttributes{
				Timestamp:   parent.Time + 2,
				Withdrawals: nil,
			},
			wantErr: false,
		},
		{
			blockParams: engine.PayloadAttributes{
				Timestamp:   parent.Time + 2,
				Withdrawals: make([]*types.Withdrawal, 0),
			},
			wantErr: true,
		},
		{
			blockParams: engine.PayloadAttributes{
				Timestamp: parent.Time + 2,
				Withdrawals: []*types.Withdrawal{
					{
						Index:   0,
						Address: aa,
						Amount:  32,
					},
				},
			},
			wantErr: true,
		},
		// After Shanghai
		{
			blockParams: engine.PayloadAttributes{
				Timestamp:   parent.Time + 5,
				Withdrawals: nil,
			},
			wantErr: true,
		},
		{
			blockParams: engine.PayloadAttributes{
				Timestamp:   parent.Time + 5,
				Withdrawals: make([]*types.Withdrawal, 0),
			},
			wantErr: false,
		},
		{
			blockParams: engine.PayloadAttributes{
				Timestamp: parent.Time + 5,
				Withdrawals: []*types.Withdrawal{
					{
						Index:   0,
						Address: aa,
						Amount:  32,
					},
				},
			},
			wantErr: false,
		},
	}

	fcState := engine.ForkchoiceStateV1{
		HeadBlockHash: parent.Hash(),
	}

	for _, test := range tests {
		var (
			err            error
			payloadVersion engine.PayloadVersion
			shanghai       = genesis.Config.IsShanghai(genesis.Config.LondonBlock, test.blockParams.Timestamp)
		)
		if !shanghai {
			payloadVersion = engine.PayloadV1
			_, err = api.ForkchoiceUpdatedV1(fcState, &test.blockParams)
		} else {
			payloadVersion = engine.PayloadV2
			_, err = api.ForkchoiceUpdatedV2(fcState, &test.blockParams)
		}
		if test.wantErr {
			if err == nil {
				t.Fatal("wanted error on fcuv2 with invalid withdrawals")
			}
			continue
		}
		if err != nil {
			t.Fatalf("error preparing payload, err=%v", err)
		}

		// 11: verify locally build block.
		payloadID := (&miner.BuildPayloadArgs{
			Parent:       fcState.HeadBlockHash,
			Timestamp:    test.blockParams.Timestamp,
			FeeRecipient: test.blockParams.SuggestedFeeRecipient,
			Random:       test.blockParams.Random,
			BeaconRoot:   test.blockParams.BeaconRoot,
			Withdrawals:  test.blockParams.Withdrawals,
			Version:      payloadVersion,
		}).Id()
		execData, err := api.GetPayloadV2(payloadID)
		if err != nil {
			t.Fatalf("error getting payload, err=%v", err)
		}
		var status engine.PayloadStatusV1
		if !shanghai {
			status, err = api.NewPayloadV1(*execData.ExecutionPayload)
		} else {
			status, err = api.NewPayloadV2(*execData.ExecutionPayload)
		}
		if err != nil {
			t.Fatalf("error validating payload: %v", err.(*engine.EngineAPIError).ErrorData())
		} else if status.Status != engine.VALID {
			t.Fatalf("invalid payload")
		}
	}
}

func setupBodies(t *testing.T) (*node.Node, *eth.Ethereum, []*types.Block) {
	genesis, blocks := generateMergeChain(10, true)

	// Enable next forks on the last block.
	time := blocks[len(blocks)-1].Header().Time + 1
	genesis.Config.ShanghaiTime = &time
	genesis.Config.CancunTime = &time
	genesis.Config.PragueTime = &time

	n, ethservice := startEthService(t, genesis, blocks)

	var (
		// This EVM code generates a log when the contract is created.
		logCode = common.Hex2Bytes("60606040525b7f24ec1d3ff24c2f6ff210738839dbc339cd45a5294d85c79361016243157aae7b60405180905060405180910390a15b600a8060416000396000f360606040526008565b00")
		parent  = ethservice.BlockChain().CurrentBlock()
	)

	// Each block, this callback will include two txs that generate body values like logs and requests.
	callback := func(parent *types.Header) {
		var (
			statedb, _ = ethservice.BlockChain().StateAt(parent.Root)
			// Create tx to trigger log generator.
			tx1, _ = types.SignTx(types.NewContractCreation(statedb.GetNonce(testAddr), new(big.Int), 1000000, big.NewInt(2*params.InitialBaseFee), logCode), types.LatestSigner(ethservice.BlockChain().Config()), testKey)
			// Create tx to trigger deposit generator.
			tx2, _ = types.SignTx(types.NewTransaction(statedb.GetNonce(testAddr)+1, ethservice.APIBackend.ChainConfig().DepositContractAddress, new(big.Int), 500000, big.NewInt(2*params.InitialBaseFee), nil), types.LatestSigner(ethservice.BlockChain().Config()), testKey)
		)
		ethservice.TxPool().Add([]*types.Transaction{tx1}, false, false)
		ethservice.TxPool().Add([]*types.Transaction{tx2}, false, false)
	}

	// Make some withdrawals to include.
	withdrawals := make([][]*types.Withdrawal, 10)
	withdrawals[0] = nil // should be filtered out by miner
	withdrawals[1] = make([]*types.Withdrawal, 0)
	for i := 2; i < len(withdrawals); i++ {
		addr := make([]byte, 20)
		crand.Read(addr)
		withdrawals[i] = []*types.Withdrawal{
			{Index: rand.Uint64(), Validator: rand.Uint64(), Amount: rand.Uint64(), Address: common.BytesToAddress(addr)},
		}
	}

	// Make beacon root update for each block.
	beaconRoots := make([]common.Hash, 10)
	for i := 0; i < 10; i++ {
		beaconRoots[i] = common.Hash{byte(i)}
	}

	// Create the blocks.
	newHeaders := setupBlocks(t, ethservice, 10, parent, callback, withdrawals, beaconRoots)
	newBlocks := make([]*types.Block, len(newHeaders))
	for i, header := range newHeaders {
		newBlocks[i] = ethservice.BlockChain().GetBlock(header.Hash(), header.Number.Uint64())
	}

	return n, ethservice, append(blocks, newBlocks...)
}

func allHashes(blocks []*types.Block) []common.Hash {
	var hashes []common.Hash
	for _, b := range blocks {
		hashes = append(hashes, b.Hash())
	}
	return hashes
}
func allBodies(blocks []*types.Block) []*types.Body {
	var bodies []*types.Body
	for _, b := range blocks {
		bodies = append(bodies, b.Body())
	}
	return bodies
}

func TestGetBlockBodiesByHash(t *testing.T) {
	node, eth, blocks := setupBodies(t)
	api := NewConsensusAPI(eth)
	defer node.Close()

	tests := []struct {
		results []*types.Body
		hashes  []common.Hash
	}{
		// First pow block
		{
			results: []*types.Body{eth.BlockChain().GetBlockByNumber(0).Body()},
			hashes:  []common.Hash{eth.BlockChain().GetBlockByNumber(0).Hash()},
		},
		// Last pow block
		{
			results: []*types.Body{blocks[9].Body()},
			hashes:  []common.Hash{blocks[9].Hash()},
		},
		// First post-merge block
		{
			results: []*types.Body{blocks[10].Body()},
			hashes:  []common.Hash{blocks[10].Hash()},
		},
		// Pre & post merge blocks
		{
			results: []*types.Body{blocks[0].Body(), blocks[9].Body(), blocks[14].Body()},
			hashes:  []common.Hash{blocks[0].Hash(), blocks[9].Hash(), blocks[14].Hash()},
		},
		// unavailable block
		{
			results: []*types.Body{blocks[0].Body(), nil, blocks[14].Body()},
			hashes:  []common.Hash{blocks[0].Hash(), {1, 2}, blocks[14].Hash()},
		},
		// same block multiple times
		{
			results: []*types.Body{blocks[0].Body(), nil, blocks[0].Body(), blocks[0].Body()},
			hashes:  []common.Hash{blocks[0].Hash(), {1, 2}, blocks[0].Hash(), blocks[0].Hash()},
		},
		// all blocks
		{
			results: allBodies(blocks),
			hashes:  allHashes(blocks),
		},
	}

	for k, test := range tests {
		result := api.GetPayloadBodiesByHashV2(test.hashes)
		for i, r := range result {
			if !equalBody(test.results[i], r) {
				t.Fatalf("test %v: invalid response: expected %+v got %+v", k, test.results[i], r)
			}
		}
	}
}

func TestGetBlockBodiesByRange(t *testing.T) {
	node, eth, blocks := setupBodies(t)
	api := NewConsensusAPI(eth)
	defer node.Close()

	tests := []struct {
		results []*types.Body
		start   hexutil.Uint64
		count   hexutil.Uint64
	}{
		{
			results: []*types.Body{blocks[9].Body()},
			start:   10,
			count:   1,
		},
		// Genesis
		{
			results: []*types.Body{blocks[0].Body()},
			start:   1,
			count:   1,
		},
		// First post-merge block
		{
			results: []*types.Body{blocks[9].Body()},
			start:   10,
			count:   1,
		},
		// Pre & post merge blocks
		{
			results: []*types.Body{blocks[7].Body(), blocks[8].Body(), blocks[9].Body(), blocks[10].Body()},
			start:   8,
			count:   4,
		},
		// unavailable block
		{
			results: []*types.Body{blocks[18].Body(), blocks[19].Body()},
			start:   19,
			count:   3,
		},
		// unavailable block
		{
			results: []*types.Body{blocks[19].Body()},
			start:   20,
			count:   2,
		},
		{
			results: []*types.Body{blocks[19].Body()},
			start:   20,
			count:   1,
		},
		// whole range unavailable
		{
			results: make([]*types.Body, 0),
			start:   22,
			count:   2,
		},
		// allBlocks
		{
			results: allBodies(blocks),
			start:   1,
			count:   hexutil.Uint64(len(blocks)),
		},
	}

	for k, test := range tests {
		result, err := api.GetPayloadBodiesByRangeV2(test.start, test.count)
		if err != nil {
			t.Fatal(err)
		}
		if len(result) == len(test.results) {
			for i, r := range result {
				if !equalBody(test.results[i], r) {
					t.Fatalf("test %d: invalid response: expected \n%+v\ngot\n%+v", k, test.results[i], r)
				}
			}
		} else {
			t.Fatalf("test %d: invalid length want %v got %v", k, len(test.results), len(result))
		}
	}
}

func TestGetBlockBodiesByRangeInvalidParams(t *testing.T) {
	node, eth, _ := setupBodies(t)
	api := NewConsensusAPI(eth)
	defer node.Close()
	tests := []struct {
		start hexutil.Uint64
		count hexutil.Uint64
		want  *engine.EngineAPIError
	}{
		// Genesis
		{
			start: 0,
			count: 1,
			want:  engine.InvalidParams,
		},
		// No block requested
		{
			start: 1,
			count: 0,
			want:  engine.InvalidParams,
		},
		// Genesis & no block
		{
			start: 0,
			count: 0,
			want:  engine.InvalidParams,
		},
		// More than 1024 blocks
		{
			start: 1,
			count: 1025,
			want:  engine.TooLargeRequest,
		},
	}
	for i, tc := range tests {
		result, err := api.GetPayloadBodiesByRangeV2(tc.start, tc.count)
		if err == nil {
			t.Fatalf("test %d: expected error, got %v", i, result)
		}
		if have, want := err.Error(), tc.want.Error(); have != want {
			t.Fatalf("test %d: have %s, want %s", i, have, want)
		}
	}
}

func equalBody(a *types.Body, b *engine.ExecutionPayloadBody) bool {
	if a == nil && b == nil {
		return true
	} else if a == nil || b == nil {
		return false
	}
	if len(a.Transactions) != len(b.TransactionData) {
		return false
	}
	for i, tx := range a.Transactions {
		data, _ := tx.MarshalBinary()
		if !bytes.Equal(data, b.TransactionData[i]) {
			return false
		}
	}

	if !reflect.DeepEqual(a.Withdrawals, b.Withdrawals) {
		return false
	}

	var deposits types.Deposits
	if a.Requests != nil {
		// If requests is non-nil, it means deposits are available in block and we
		// should return an empty slice instead of nil if there are no deposits.
		deposits = make(types.Deposits, 0)
	}
	for _, r := range a.Requests {
		if d, ok := r.Inner().(*types.Deposit); ok {
			deposits = append(deposits, d)
		}
	}
	return reflect.DeepEqual(deposits, b.Deposits)
}

func TestBlockToPayloadWithBlobs(t *testing.T) {
	header := types.Header{}
	var txs []*types.Transaction

	inner := types.BlobTx{
		BlobHashes: make([]common.Hash, 1),
	}

	txs = append(txs, types.NewTx(&inner))
	sidecars := []*types.BlobTxSidecar{
		{
			Blobs:       make([]kzg4844.Blob, 1),
			Commitments: make([]kzg4844.Commitment, 1),
			Proofs:      make([]kzg4844.Proof, 1),
		},
	}

	block := types.NewBlock(&header, &types.Body{Transactions: txs}, nil, trie.NewStackTrie(nil), types.DefaultBlockConfig)
	envelope := engine.BlockToExecutableData(block, nil, sidecars)
	var want int
	for _, tx := range txs {
		want += len(tx.BlobHashes())
	}
	if got := len(envelope.BlobsBundle.Commitments); got != want {
		t.Fatalf("invalid number of commitments: got %v, want %v", got, want)
	}
	if got := len(envelope.BlobsBundle.Proofs); got != want {
		t.Fatalf("invalid number of proofs: got %v, want %v", got, want)
	}
	if got := len(envelope.BlobsBundle.Blobs); got != want {
		t.Fatalf("invalid number of blobs: got %v, want %v", got, want)
	}
	_, err := engine.ExecutableDataToBlock(*envelope.ExecutionPayload, make([]common.Hash, 1), nil, params.OptimismTestConfig)
	if err != nil {
		t.Error(err)
	}
}

// This checks that beaconRoot is applied to the state from the engine API.
func TestParentBeaconBlockRoot(t *testing.T) {
	log.SetDefault(log.NewLogger(log.NewTerminalHandlerWithLevel(colorable.NewColorableStderr(), log.LevelTrace, true)))

	genesis, blocks := generateMergeChain(10, true)

	// Set cancun time to last block + 5 seconds
	time := blocks[len(blocks)-1].Time() + 5
	genesis.Config.ShanghaiTime = &time
	genesis.Config.CancunTime = &time

	n, ethservice := startEthService(t, genesis, blocks)
	defer n.Close()

	api := NewConsensusAPI(ethservice)

	// 11: Build Shanghai block with no withdrawals.
	parent := ethservice.BlockChain().CurrentHeader()
	blockParams := engine.PayloadAttributes{
		Timestamp:   parent.Time + 5,
		Withdrawals: make([]*types.Withdrawal, 0),
		BeaconRoot:  &common.Hash{42},
	}
	fcState := engine.ForkchoiceStateV1{
		HeadBlockHash: parent.Hash(),
	}
	resp, err := api.ForkchoiceUpdatedV3(fcState, &blockParams)
	if err != nil {
		t.Fatalf("error preparing payload, err=%v", err.(*engine.EngineAPIError).ErrorData())
	}
	if resp.PayloadStatus.Status != engine.VALID {
		t.Fatalf("unexpected status (got: %s, want: %s)", resp.PayloadStatus.Status, engine.VALID)
	}

	// 11: verify state root is the same as parent
	payloadID := (&miner.BuildPayloadArgs{
		Parent:       fcState.HeadBlockHash,
		Timestamp:    blockParams.Timestamp,
		FeeRecipient: blockParams.SuggestedFeeRecipient,
		Random:       blockParams.Random,
		Withdrawals:  blockParams.Withdrawals,
		BeaconRoot:   blockParams.BeaconRoot,
		Version:      engine.PayloadV3,
	}).Id()
	require.Equal(t, payloadID, *resp.PayloadID)
	require.NoError(t, waitForApiPayloadToBuild(api, *resp.PayloadID))
	execData, err := api.GetPayloadV3(payloadID)
	if err != nil {
		t.Fatalf("error getting payload, err=%v", err)
	}

	// 11: verify locally built block
	if status, err := api.NewPayloadV3(*execData.ExecutionPayload, []common.Hash{}, &common.Hash{42}); err != nil {
		t.Fatalf("error validating payload: %v", err)
	} else if status.Status != engine.VALID {
		t.Fatalf("invalid payload")
	}

	fcState.HeadBlockHash = execData.ExecutionPayload.BlockHash
	resp, err = api.ForkchoiceUpdatedV3(fcState, nil)
	if err != nil {
		t.Fatalf("error preparing payload, err=%v", err.(*engine.EngineAPIError).ErrorData())
	}
	if resp.PayloadStatus.Status != engine.VALID {
		t.Fatalf("unexpected status (got: %s, want: %s)", resp.PayloadStatus.Status, engine.VALID)
	}

	// 11: verify beacon root was processed.
	db, _, err := ethservice.APIBackend.StateAndHeaderByNumber(context.Background(), rpc.BlockNumber(execData.ExecutionPayload.Number))
	if err != nil {
		t.Fatalf("unable to load db: %v", err)
	}
	var (
		timeIdx = common.BigToHash(big.NewInt(int64(execData.ExecutionPayload.Timestamp % 98304)))
		rootIdx = common.BigToHash(big.NewInt(int64((execData.ExecutionPayload.Timestamp % 98304) + 98304)))
	)

	if num := db.GetState(params.BeaconRootsAddress, timeIdx); num != timeIdx {
		t.Fatalf("incorrect number stored: want %s, got %s", timeIdx, num)
	}
	if root := db.GetState(params.BeaconRootsAddress, rootIdx); root != *blockParams.BeaconRoot {
		t.Fatalf("incorrect root stored: want %s, got %s", *blockParams.BeaconRoot, root)
	}
}

func waitForPayloadToBuild(payload *miner.Payload) {
	payload.WaitFull()
}

func waitForApiPayloadToBuild(api *ConsensusAPI, id engine.PayloadID) error {
	return api.localBlocks.waitFull(id)
}

func TestWitnessCreationAndConsumption(t *testing.T) {
	log.SetDefault(log.NewLogger(log.NewTerminalHandlerWithLevel(colorable.NewColorableStderr(), log.LevelTrace, true)))

	genesis, blocks := generateMergeChain(10, true)

	// Set cancun time to semi-last block + 5 seconds
	timestamp := blocks[len(blocks)-2].Time() + 5
	genesis.Config.ShanghaiTime = &timestamp
	genesis.Config.CancunTime = &timestamp

	n, ethservice := startEthService(t, genesis, blocks[:9])
	defer n.Close()

	api := NewConsensusAPI(ethservice)

	// Put the 10th block's tx in the pool and produce a new block
	txs := blocks[9].Transactions()

	ethservice.TxPool().Add(txs, true, true)
	blockParams := engine.PayloadAttributes{
		Timestamp:   blocks[8].Time() + 5,
		Withdrawals: make([]*types.Withdrawal, 0),
		BeaconRoot:  &common.Hash{42},
	}
	fcState := engine.ForkchoiceStateV1{
		HeadBlockHash:      blocks[8].Hash(),
		SafeBlockHash:      common.Hash{},
		FinalizedBlockHash: common.Hash{},
	}
	_, err := api.ForkchoiceUpdatedWithWitnessV3(fcState, &blockParams)
	if err != nil {
		t.Fatalf("error preparing payload, err=%v", err)
	}
	// Give the payload some time to be built
	time.Sleep(100 * time.Millisecond)

	payloadID := (&miner.BuildPayloadArgs{
		Parent:       fcState.HeadBlockHash,
		Timestamp:    blockParams.Timestamp,
		FeeRecipient: blockParams.SuggestedFeeRecipient,
		Random:       blockParams.Random,
		Withdrawals:  blockParams.Withdrawals,
		BeaconRoot:   blockParams.BeaconRoot,
		Version:      engine.PayloadV3,
	}).Id()
	envelope, err := api.GetPayloadV3(payloadID)
	if err != nil {
		t.Fatalf("error getting payload, err=%v", err)
	}
	if len(envelope.ExecutionPayload.Transactions) != blocks[9].Transactions().Len() {
		t.Fatalf("invalid number of transactions %d != %d", len(envelope.ExecutionPayload.Transactions), blocks[9].Transactions().Len())
	}
	if envelope.Witness == nil {
		t.Fatalf("witness missing from payload")
	}
	// Test stateless execution of the created witness
	wantStateRoot := envelope.ExecutionPayload.StateRoot
	wantReceiptRoot := envelope.ExecutionPayload.ReceiptsRoot

	envelope.ExecutionPayload.StateRoot = common.Hash{}
	envelope.ExecutionPayload.ReceiptsRoot = common.Hash{}

	res, err := api.ExecuteStatelessPayloadV3(*envelope.ExecutionPayload, []common.Hash{}, &common.Hash{42}, *envelope.Witness)
	if err != nil {
		t.Fatalf("error executing stateless payload witness: %v", err)
	}
	if res.StateRoot != wantStateRoot {
		t.Fatalf("stateless state root mismatch: have %v, want %v", res.StateRoot, wantStateRoot)
	}
	if res.ReceiptsRoot != wantReceiptRoot {
		t.Fatalf("stateless receipt root mismatch: have %v, want %v", res.ReceiptsRoot, wantReceiptRoot)
	}
	// Test block insertion with witness creation
	envelope.ExecutionPayload.StateRoot = wantStateRoot
	envelope.ExecutionPayload.ReceiptsRoot = wantReceiptRoot

	res2, err := api.NewPayloadWithWitnessV3(*envelope.ExecutionPayload, []common.Hash{}, &common.Hash{42})
	if err != nil {
		t.Fatalf("error executing stateless payload witness: %v", err)
	}
	if res2.Witness == nil {
		t.Fatalf("witness missing from payload")
	}
	// Test stateless execution of the created witness
	wantStateRoot = envelope.ExecutionPayload.StateRoot
	wantReceiptRoot = envelope.ExecutionPayload.ReceiptsRoot

	envelope.ExecutionPayload.StateRoot = common.Hash{}
	envelope.ExecutionPayload.ReceiptsRoot = common.Hash{}

	res, err = api.ExecuteStatelessPayloadV3(*envelope.ExecutionPayload, []common.Hash{}, &common.Hash{42}, *res2.Witness)
	if err != nil {
		t.Fatalf("error executing stateless payload witness: %v", err)
	}
	if res.StateRoot != wantStateRoot {
		t.Fatalf("stateless state root mismatch: have %v, want %v", res.StateRoot, wantStateRoot)
	}
	if res.ReceiptsRoot != wantReceiptRoot {
		t.Fatalf("stateless receipt root mismatch: have %v, want %v", res.ReceiptsRoot, wantReceiptRoot)
	}
}

// TestGetClientVersion verifies the expected version info is returned.
func TestGetClientVersion(t *testing.T) {
	genesis, preMergeBlocks := generateMergeChain(10, false)
	n, ethservice := startEthService(t, genesis, preMergeBlocks)
	defer n.Close()

	api := NewConsensusAPI(ethservice)
	info := engine.ClientVersionV1{
		Code:    "TT",
		Name:    "test",
		Version: "1.1.1",
		Commit:  "0x12345678",
	}
	infos := api.GetClientVersionV1(info)
	if len(infos) != 1 {
		t.Fatalf("expected only one returned client version, got %d", len(infos))
	}
	info = infos[0]
	if info.Code != engine.ClientCode || info.Name != engine.ClientName || info.Version != params.VersionWithMeta {
		t.Fatalf("client info does match expected, got %s", info.String())
	}
}

func TestNewFragV0(t *testing.T) {
	genesis, preMergeBlocks := generateMergeChain(10, false)
	n, ethservice := startEthService(t, genesis, preMergeBlocks)
	defer n.Close()

	api := NewConsensusAPI(ethservice)
	info := engine.SignedNewFrag{
		Signature: engine.Bytes65{},
		Frag: types.Frag{
			BlockNumber: 10,
			Seq:         0,
			IsLast:      true,
			Txs:         []*types.Transaction{},
		},
	}
	status, err := api.NewFragV0(info)
	if err != nil {
		t.Fatalf("error creating new frag: %v", err)
	}
	if status != engine.VALID {
		t.Fatalf("unexpected status: %v", status)
	}
}

func TestSealFragV0(t *testing.T) {
	genesis, preMergeBlocks := generateMergeChain(10, false)
	n, ethservice := startEthService(t, genesis, preMergeBlocks)
	defer n.Close()

	api := NewConsensusAPI(ethservice)
	info := engine.SignedSeal{
		Signature: engine.Bytes65{},
		Seal: engine.Seal{
			TotalFrags:       1,
			BlockNumber:      1,
			GasUsed:          0,
			GasLimit:         0,
			ParentHash:       common.Hash{},
			TransactionsRoot: common.Hash{},
			ReceiptsRoot:     common.Hash{},
			StateRoot:        common.Hash{},
			BlockHash:        common.Hash{},
		}}
	err := api.SealFragV0(info)
	if err != nil {
		t.Fatalf("error sealing frag: %v", err)
	}
}

func TestEnvV0(t *testing.T) {
	genesis, preMergeBlocks := generateMergeChain(10, false)
	n, ethservice := startEthService(t, genesis, preMergeBlocks)
	defer n.Close()

	api := NewConsensusAPI(ethservice)
	info := engine.SignedEnv{
		Signature: engine.Bytes65{},
		Env: types.Env{
			Number:      1,
			Beneficiary: common.HexToAddress("0x0102030405060708091011121314151617181920"),
			Timestamp:   2,
			GasLimit:    3,
			Basefee:     4,
			Difficulty:  (*hexutil.Big)(new(big.Int).SetUint64(123123123123123)),
			Prevrandao:  common.HexToHash("0x0102030405060708091011121314151617181920212223242526272829303132"),
		}}
<<<<<<< HEAD
	string, err := api.EnvV0(info)
=======
	result, err := api.EnvV0(info)
>>>>>>> c0ab8ba4

	if err != nil {
		t.Fatalf("error adding block env: %v", err)
	}

<<<<<<< HEAD
	if string != engine.VALID {
		t.Fatalf("invalid: %v", string)
=======
	if result != engine.VALID {
		t.Fatalf("invalid: %v", result)
>>>>>>> c0ab8ba4
	}
}<|MERGE_RESOLUTION|>--- conflicted
+++ resolved
@@ -1919,22 +1919,13 @@
 			Difficulty:  (*hexutil.Big)(new(big.Int).SetUint64(123123123123123)),
 			Prevrandao:  common.HexToHash("0x0102030405060708091011121314151617181920212223242526272829303132"),
 		}}
-<<<<<<< HEAD
-	string, err := api.EnvV0(info)
-=======
 	result, err := api.EnvV0(info)
->>>>>>> c0ab8ba4
 
 	if err != nil {
 		t.Fatalf("error adding block env: %v", err)
 	}
 
-<<<<<<< HEAD
-	if string != engine.VALID {
-		t.Fatalf("invalid: %v", string)
-=======
 	if result != engine.VALID {
 		t.Fatalf("invalid: %v", result)
->>>>>>> c0ab8ba4
 	}
 }
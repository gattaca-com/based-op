// Copyright 2021 The go-ethereum Authors
// This file is part of the go-ethereum library.
//
// The go-ethereum library is free software: you can redistribute it and/or modify
// it under the terms of the GNU Lesser General Public License as published by
// the Free Software Foundation, either version 3 of the License, or
// (at your option) any later version.
//
// The go-ethereum library is distributed in the hope that it will be useful,
// but WITHOUT ANY WARRANTY; without even the implied warranty of
// MERCHANTABILITY or FITNESS FOR A PARTICULAR PURPOSE. See the
// GNU Lesser General Public License for more details.
//
// You should have received a copy of the GNU Lesser General Public License
// along with the go-ethereum library. If not, see <http://www.gnu.org/licenses/>.

// Package catalyst implements the temporary eth1/eth2 RPC integration.
package catalyst

import (
	"bytes"
	"errors"
	"fmt"
	"math/big"
	"strconv"
	"sync"
	"time"

	"github.com/ethereum/go-ethereum/beacon/engine"
	"github.com/ethereum/go-ethereum/common"
	"github.com/ethereum/go-ethereum/common/hexutil"
	"github.com/ethereum/go-ethereum/consensus/misc/eip1559"
	"github.com/ethereum/go-ethereum/core"
	"github.com/ethereum/go-ethereum/core/rawdb"
	"github.com/ethereum/go-ethereum/core/stateless"
	"github.com/ethereum/go-ethereum/core/types"
	"github.com/ethereum/go-ethereum/eth"
	"github.com/ethereum/go-ethereum/eth/downloader"
	"github.com/ethereum/go-ethereum/internal/version"
	"github.com/ethereum/go-ethereum/log"
	"github.com/ethereum/go-ethereum/miner"
	"github.com/ethereum/go-ethereum/node"
	"github.com/ethereum/go-ethereum/params"
	"github.com/ethereum/go-ethereum/params/forks"
	"github.com/ethereum/go-ethereum/rlp"
	"github.com/ethereum/go-ethereum/rpc"
)

// Register adds the engine API to the full node.
func Register(stack *node.Node, backend *eth.Ethereum) error {
	log.Warn("Engine API enabled", "protocol", "eth")
	stack.RegisterAPIs([]rpc.API{
		{
			Namespace:     "engine",
			Service:       NewConsensusAPI(backend),
			Authenticated: true,
		},
	})
	return nil
}

const (
	// invalidBlockHitEviction is the number of times an invalid block can be
	// referenced in forkchoice update or new payload before it is attempted
	// to be reprocessed again.
	invalidBlockHitEviction = 128

	// invalidTipsetsCap is the max number of recent block hashes tracked that
	// have lead to some bad ancestor block. It's just an OOM protection.
	invalidTipsetsCap = 512

	// beaconUpdateStartupTimeout is the time to wait for a beacon client to get
	// attached before starting to issue warnings.
	beaconUpdateStartupTimeout = 30 * time.Second

	// beaconUpdateConsensusTimeout is the max time allowed for a beacon client
	// to send a consensus update before it's considered offline and the user is
	// warned.
	beaconUpdateConsensusTimeout = 2 * time.Minute

	// beaconUpdateWarnFrequency is the frequency at which to warn the user that
	// the beacon client is offline.
	beaconUpdateWarnFrequency = 5 * time.Minute
)

// All methods provided over the engine endpoint.
var caps = []string{
	"engine_forkchoiceUpdatedV1",
	"engine_forkchoiceUpdatedV2",
	"engine_forkchoiceUpdatedV3",
	"engine_forkchoiceUpdatedWithWitnessV1",
	"engine_forkchoiceUpdatedWithWitnessV2",
	"engine_forkchoiceUpdatedWithWitnessV3",
	"engine_exchangeTransitionConfigurationV1",
	"engine_getPayloadV1",
	"engine_getPayloadV2",
	"engine_getPayloadV3",
	"engine_getPayloadV4",
	"engine_newPayloadV1",
	"engine_newPayloadV2",
	"engine_newPayloadV3",
	"engine_newPayloadV4",
	"engine_newPayloadWithWitnessV1",
	"engine_newPayloadWithWitnessV2",
	"engine_newPayloadWithWitnessV3",
	"engine_newPayloadWithWitnessV4",
	"engine_executeStatelessPayloadV1",
	"engine_executeStatelessPayloadV2",
	"engine_executeStatelessPayloadV3",
	"engine_executeStatelessPayloadV4",
	"engine_getPayloadBodiesByHashV1",
	"engine_getPayloadBodiesByHashV2",
	"engine_getPayloadBodiesByRangeV1",
	"engine_getPayloadBodiesByRangeV2",
	"engine_getClientVersionV1",
	"engine_newFragV0",
	"engine_sealFragV0",
	"engine_envV0",
}

type ConsensusAPI struct {
	eth *eth.Ethereum

	remoteBlocks *headerQueue  // Cache of remote payloads received
	localBlocks  *payloadQueue // Cache of local payloads generated

	// The forkchoice update and new payload method require us to return the
	// latest valid hash in an invalid chain. To support that return, we need
	// to track historical bad blocks as well as bad tipsets in case a chain
	// is constantly built on it.
	//
	// There are a few important caveats in this mechanism:
	//   - The bad block tracking is ephemeral, in-memory only. We must never
	//     persist any bad block information to disk as a bug in Geth could end
	//     up blocking a valid chain, even if a later Geth update would accept
	//     it.
	//   - Bad blocks will get forgotten after a certain threshold of import
	//     attempts and will be retried. The rationale is that if the network
	//     really-really-really tries to feed us a block, we should give it a
	//     new chance, perhaps us being racey instead of the block being legit
	//     bad (this happened in Geth at a point with import vs. pending race).
	//   - Tracking all the blocks built on top of the bad one could be a bit
	//     problematic, so we will only track the head chain segment of a bad
	//     chain to allow discarding progressing bad chains and side chains,
	//     without tracking too much bad data.
	invalidBlocksHits map[common.Hash]int           // Ephemeral cache to track invalid blocks and their hit count
	invalidTipsets    map[common.Hash]*types.Header // Ephemeral cache to track invalid tipsets and their bad ancestor
	invalidLock       sync.Mutex                    // Protects the invalid maps from concurrent access

	// Geth can appear to be stuck or do strange things if the beacon client is
	// offline or is sending us strange data. Stash some update stats away so
	// that we can warn the user and not have them open issues on our tracker.
	lastTransitionUpdate time.Time
	lastTransitionLock   sync.Mutex
	lastForkchoiceUpdate time.Time
	lastForkchoiceLock   sync.Mutex
	lastNewPayloadUpdate time.Time
	lastNewPayloadLock   sync.Mutex

	forkchoiceLock sync.Mutex // Lock for the forkChoiceUpdated method
	newPayloadLock sync.Mutex // Lock for the NewPayload method

	newFragLock  sync.Mutex // Lock for the NewFrag method
	sealFragLock sync.Mutex // Lock for the SealFrag method
	envLock      sync.Mutex // Lock for the env method
}

// NewConsensusAPI creates a new consensus api for the given backend.
// The underlying blockchain needs to have a valid terminal total difficulty set.
func NewConsensusAPI(eth *eth.Ethereum) *ConsensusAPI {
	api := newConsensusAPIWithoutHeartbeat(eth)
	go api.heartbeat()
	return api
}

// newConsensusAPIWithoutHeartbeat creates a new consensus api for the SimulatedBeacon Node.
func newConsensusAPIWithoutHeartbeat(eth *eth.Ethereum) *ConsensusAPI {
	if eth.BlockChain().Config().TerminalTotalDifficulty == nil {
		log.Warn("Engine API started but chain not configured for merge yet")
	}
	api := &ConsensusAPI{
		eth:               eth,
		remoteBlocks:      newHeaderQueue(),
		localBlocks:       newPayloadQueue(),
		invalidBlocksHits: make(map[common.Hash]int),
		invalidTipsets:    make(map[common.Hash]*types.Header),
	}
	eth.Downloader().SetBadBlockCallback(api.setInvalidAncestor)
	return api
}

// ForkchoiceUpdatedV1 has several responsibilities:
//
// We try to set our blockchain to the headBlock.
//
// If the method is called with an empty head block: we return success, which can be used
// to check if the engine API is enabled.
//
// If the total difficulty was not reached: we return INVALID.
//
// If the finalizedBlockHash is set: we check if we have the finalizedBlockHash in our db,
// if not we start a sync.
//
// If there are payloadAttributes: we try to assemble a block with the payloadAttributes
// and return its payloadID.
func (api *ConsensusAPI) ForkchoiceUpdatedV1(update engine.ForkchoiceStateV1, payloadAttributes *engine.PayloadAttributes) (engine.ForkChoiceResponse, error) {
	if payloadAttributes != nil {
		if payloadAttributes.Withdrawals != nil || payloadAttributes.BeaconRoot != nil {
			return engine.STATUS_INVALID, engine.InvalidParams.With(errors.New("withdrawals and beacon root not supported in V1"))
		}
		if api.eth.BlockChain().Config().IsShanghai(api.eth.BlockChain().Config().LondonBlock, payloadAttributes.Timestamp) {
			return engine.STATUS_INVALID, engine.InvalidParams.With(errors.New("forkChoiceUpdateV1 called post-shanghai"))
		}
	}
	return api.forkchoiceUpdated(update, payloadAttributes, engine.PayloadV1, false)
}

// ForkchoiceUpdatedV2 is equivalent to V1 with the addition of withdrawals in the payload
// attributes. It supports both PayloadAttributesV1 and PayloadAttributesV2.
func (api *ConsensusAPI) ForkchoiceUpdatedV2(update engine.ForkchoiceStateV1, params *engine.PayloadAttributes) (engine.ForkChoiceResponse, error) {
	if params != nil {
		if params.BeaconRoot != nil {
			return engine.STATUS_INVALID, engine.InvalidPayloadAttributes.With(errors.New("unexpected beacon root"))
		}
		switch api.eth.BlockChain().Config().LatestFork(params.Timestamp) {
		case forks.Paris:
			if params.Withdrawals != nil {
				return engine.STATUS_INVALID, engine.InvalidPayloadAttributes.With(errors.New("withdrawals before shanghai"))
			}
		case forks.Shanghai:
			if params.Withdrawals == nil {
				return engine.STATUS_INVALID, engine.InvalidPayloadAttributes.With(errors.New("missing withdrawals"))
			}
		default:
			return engine.STATUS_INVALID, engine.UnsupportedFork.With(errors.New("forkchoiceUpdatedV2 must only be called with paris and shanghai payloads"))
		}
	}
	return api.forkchoiceUpdated(update, params, engine.PayloadV2, false)
}

// ForkchoiceUpdatedV3 is equivalent to V2 with the addition of parent beacon block root
// in the payload attributes. It supports only PayloadAttributesV3.
func (api *ConsensusAPI) ForkchoiceUpdatedV3(update engine.ForkchoiceStateV1, params *engine.PayloadAttributes) (engine.ForkChoiceResponse, error) {
	if params != nil {
		if params.Withdrawals == nil {
			return engine.STATUS_INVALID, engine.InvalidPayloadAttributes.With(errors.New("missing withdrawals"))
		}
		if params.BeaconRoot == nil {
			return engine.STATUS_INVALID, engine.InvalidPayloadAttributes.With(errors.New("missing beacon root"))
		}
		if api.eth.BlockChain().Config().LatestFork(params.Timestamp) != forks.Cancun && api.eth.BlockChain().Config().LatestFork(params.Timestamp) != forks.Prague {
			return engine.STATUS_INVALID, engine.UnsupportedFork.With(errors.New("forkchoiceUpdatedV3 must only be called for cancun payloads"))
		}
	}
	// TODO(matt): the spec requires that fcu is applied when called on a valid
	// hash, even if params are wrong. To do this we need to split up
	// forkchoiceUpdate into a function that only updates the head and then a
	// function that kicks off block construction.
	return api.forkchoiceUpdated(update, params, engine.PayloadV3, false)
}

// ForkchoiceUpdatedWithWitnessV1 is analogous to ForkchoiceUpdatedV1, only it
// generates an execution witness too if block building was requested.
func (api *ConsensusAPI) ForkchoiceUpdatedWithWitnessV1(update engine.ForkchoiceStateV1, payloadAttributes *engine.PayloadAttributes) (engine.ForkChoiceResponse, error) {
	if payloadAttributes != nil {
		if payloadAttributes.Withdrawals != nil || payloadAttributes.BeaconRoot != nil {
			return engine.STATUS_INVALID, engine.InvalidParams.With(errors.New("withdrawals and beacon root not supported in V1"))
		}
		if api.eth.BlockChain().Config().IsShanghai(api.eth.BlockChain().Config().LondonBlock, payloadAttributes.Timestamp) {
			return engine.STATUS_INVALID, engine.InvalidParams.With(errors.New("forkChoiceUpdateV1 called post-shanghai"))
		}
	}
	return api.forkchoiceUpdated(update, payloadAttributes, engine.PayloadV1, true)
}

// ForkchoiceUpdatedWithWitnessV2 is analogous to ForkchoiceUpdatedV2, only it
// generates an execution witness too if block building was requested.
func (api *ConsensusAPI) ForkchoiceUpdatedWithWitnessV2(update engine.ForkchoiceStateV1, params *engine.PayloadAttributes) (engine.ForkChoiceResponse, error) {
	if params != nil {
		if params.BeaconRoot != nil {
			return engine.STATUS_INVALID, engine.InvalidPayloadAttributes.With(errors.New("unexpected beacon root"))
		}
		switch api.eth.BlockChain().Config().LatestFork(params.Timestamp) {
		case forks.Paris:
			if params.Withdrawals != nil {
				return engine.STATUS_INVALID, engine.InvalidPayloadAttributes.With(errors.New("withdrawals before shanghai"))
			}
		case forks.Shanghai:
			if params.Withdrawals == nil {
				return engine.STATUS_INVALID, engine.InvalidPayloadAttributes.With(errors.New("missing withdrawals"))
			}
		default:
			return engine.STATUS_INVALID, engine.UnsupportedFork.With(errors.New("forkchoiceUpdatedV2 must only be called with paris and shanghai payloads"))
		}
	}
	return api.forkchoiceUpdated(update, params, engine.PayloadV2, true)
}

// ForkchoiceUpdatedWithWitnessV3 is analogous to ForkchoiceUpdatedV3, only it
// generates an execution witness too if block building was requested.
func (api *ConsensusAPI) ForkchoiceUpdatedWithWitnessV3(update engine.ForkchoiceStateV1, params *engine.PayloadAttributes) (engine.ForkChoiceResponse, error) {
	if params != nil {
		if params.Withdrawals == nil {
			return engine.STATUS_INVALID, engine.InvalidPayloadAttributes.With(errors.New("missing withdrawals"))
		}
		if params.BeaconRoot == nil {
			return engine.STATUS_INVALID, engine.InvalidPayloadAttributes.With(errors.New("missing beacon root"))
		}
		if api.eth.BlockChain().Config().LatestFork(params.Timestamp) != forks.Cancun && api.eth.BlockChain().Config().LatestFork(params.Timestamp) != forks.Prague {
			return engine.STATUS_INVALID, engine.UnsupportedFork.With(errors.New("forkchoiceUpdatedV3 must only be called for cancun payloads"))
		}
	}
	// TODO(matt): the spec requires that fcu is applied when called on a valid
	// hash, even if params are wrong. To do this we need to split up
	// forkchoiceUpdate into a function that only updates the head and then a
	// function that kicks off block construction.
	return api.forkchoiceUpdated(update, params, engine.PayloadV3, true)
}

func (api *ConsensusAPI) forkchoiceUpdated(update engine.ForkchoiceStateV1, payloadAttributes *engine.PayloadAttributes, payloadVersion engine.PayloadVersion, payloadWitness bool) (engine.ForkChoiceResponse, error) {
	api.forkchoiceLock.Lock()
	defer api.forkchoiceLock.Unlock()

	log.Trace("Engine API request received", "method", "ForkchoiceUpdated", "head", update.HeadBlockHash, "finalized", update.FinalizedBlockHash, "safe", update.SafeBlockHash)
	if update.HeadBlockHash == (common.Hash{}) {
		log.Warn("Forkchoice requested update to zero hash")
		return engine.STATUS_INVALID, nil // TODO(karalabe): Why does someone send us this?
	}
	// Stash away the last update to warn the user if the beacon client goes offline
	api.lastForkchoiceLock.Lock()
	api.lastForkchoiceUpdate = time.Now()
	api.lastForkchoiceLock.Unlock()

	// Check whether we have the block yet in our database or not. If not, we'll
	// need to either trigger a sync, or to reject this forkchoice update for a
	// reason.
	block := api.eth.BlockChain().GetBlockByHash(update.HeadBlockHash)
	if block == nil {
		// If this block was previously invalidated, keep rejecting it here too
		if res := api.checkInvalidAncestor(update.HeadBlockHash, update.HeadBlockHash); res != nil {
			return engine.ForkChoiceResponse{PayloadStatus: *res, PayloadID: nil}, nil
		}
		// If the head hash is unknown (was not given to us in a newPayload request),
		// we cannot resolve the header, so not much to do. This could be extended in
		// the future to resolve from the `eth` network, but it's an unexpected case
		// that should be fixed, not papered over.
		header := api.remoteBlocks.get(update.HeadBlockHash)
		if header == nil {
			log.Warn("Forkchoice requested unknown head", "hash", update.HeadBlockHash)
			return engine.STATUS_SYNCING, nil
		}
		// If the finalized hash is known, we can direct the downloader to move
		// potentially more data to the freezer from the get go.
		finalized := api.remoteBlocks.get(update.FinalizedBlockHash)

		// Header advertised via a past newPayload request. Start syncing to it.
		context := []interface{}{"number", header.Number, "hash", header.Hash()}
		if update.FinalizedBlockHash != (common.Hash{}) {
			if finalized == nil {
				context = append(context, []interface{}{"finalized", "unknown"}...)
			} else {
				context = append(context, []interface{}{"finalized", finalized.Number}...)
			}
		}
		log.Info("Forkchoice requested sync to new head", context...)
		if err := api.eth.Downloader().BeaconSync(api.eth.SyncMode(), header, finalized); err != nil {
			return engine.STATUS_SYNCING, err
		}
		return engine.STATUS_SYNCING, nil
	}
	// Block is known locally, just sanity check that the beacon client does not
	// attempt to push us back to before the merge.
	if block.Difficulty().BitLen() > 0 || block.NumberU64() == 0 {
		var (
			td  = api.eth.BlockChain().GetTd(update.HeadBlockHash, block.NumberU64())
			ptd = api.eth.BlockChain().GetTd(block.ParentHash(), block.NumberU64()-1)
			ttd = api.eth.BlockChain().Config().TerminalTotalDifficulty
		)
		if td == nil || (block.NumberU64() > 0 && ptd == nil) {
			log.Error("TDs unavailable for TTD check", "number", block.NumberU64(), "hash", update.HeadBlockHash, "td", td, "parent", block.ParentHash(), "ptd", ptd)
			return engine.STATUS_INVALID, errors.New("TDs unavailable for TDD check")
		}
		if td.Cmp(ttd) < 0 {
			log.Error("Refusing beacon update to pre-merge", "number", block.NumberU64(), "hash", update.HeadBlockHash, "diff", block.Difficulty(), "age", common.PrettyAge(time.Unix(int64(block.Time()), 0)))
			return engine.ForkChoiceResponse{PayloadStatus: engine.INVALID_TERMINAL_BLOCK, PayloadID: nil}, nil
		}
		if block.NumberU64() > 0 && ptd.Cmp(ttd) >= 0 {
			log.Error("Parent block is already post-ttd", "number", block.NumberU64(), "hash", update.HeadBlockHash, "diff", block.Difficulty(), "age", common.PrettyAge(time.Unix(int64(block.Time()), 0)))
			return engine.ForkChoiceResponse{PayloadStatus: engine.INVALID_TERMINAL_BLOCK, PayloadID: nil}, nil
		}
	}
	valid := func(id *engine.PayloadID) engine.ForkChoiceResponse {
		return engine.ForkChoiceResponse{
			PayloadStatus: engine.PayloadStatusV1{Status: engine.VALID, LatestValidHash: &update.HeadBlockHash},
			PayloadID:     id,
		}
	}
	if rawdb.ReadCanonicalHash(api.eth.ChainDb(), block.NumberU64()) != update.HeadBlockHash {
		// Block is not canonical, set head.
		if latestValid, err := api.eth.BlockChain().SetCanonical(block); err != nil {
			return engine.ForkChoiceResponse{PayloadStatus: engine.PayloadStatusV1{Status: engine.INVALID, LatestValidHash: &latestValid}}, err
		}
	} else if api.eth.BlockChain().CurrentBlock().Hash() == update.HeadBlockHash {
		// If the specified head matches with our local head, do nothing and keep
		// generating the payload. It's a special corner case that a few slots are
		// missing and we are requested to generate the payload in slot.
	} else if api.eth.BlockChain().Config().Optimism == nil { // minor Engine API divergence: allow proposers to reorg their own chain
		// If the head block is already in our canonical chain, the beacon client is
		// probably resyncing. Ignore the update.
		log.Info("Ignoring beacon update to old head", "number", block.NumberU64(), "hash", update.HeadBlockHash, "age", common.PrettyAge(time.Unix(int64(block.Time()), 0)), "have", api.eth.BlockChain().CurrentBlock().Number)
		return valid(nil), nil
	}
	api.eth.SetSynced()

	// If the beacon client also advertised a finalized block, mark the local
	// chain final and completely in PoS mode.
	if update.FinalizedBlockHash != (common.Hash{}) {
		// If the finalized block is not in our canonical tree, something is wrong
		finalBlock := api.eth.BlockChain().GetBlockByHash(update.FinalizedBlockHash)
		if finalBlock == nil {
			log.Warn("Final block not available in database", "hash", update.FinalizedBlockHash)
			return engine.STATUS_INVALID, engine.InvalidForkChoiceState.With(errors.New("final block not available in database"))
		} else if rawdb.ReadCanonicalHash(api.eth.ChainDb(), finalBlock.NumberU64()) != update.FinalizedBlockHash {
			log.Warn("Final block not in canonical chain", "number", finalBlock.NumberU64(), "hash", update.FinalizedBlockHash)
			return engine.STATUS_INVALID, engine.InvalidForkChoiceState.With(errors.New("final block not in canonical chain"))
		}
		// Set the finalized block
		api.eth.BlockChain().SetFinalized(finalBlock.Header())
	}
	// Check if the safe block hash is in our canonical tree, if not something is wrong
	if update.SafeBlockHash != (common.Hash{}) {
		safeBlock := api.eth.BlockChain().GetBlockByHash(update.SafeBlockHash)
		if safeBlock == nil {
			log.Warn("Safe block not available in database")
			return engine.STATUS_INVALID, engine.InvalidForkChoiceState.With(errors.New("safe block not available in database"))
		}
		if rawdb.ReadCanonicalHash(api.eth.ChainDb(), safeBlock.NumberU64()) != update.SafeBlockHash {
			log.Warn("Safe block not in canonical chain")
			return engine.STATUS_INVALID, engine.InvalidForkChoiceState.With(errors.New("safe block not in canonical chain"))
		}
		// Set the safe block
		api.eth.BlockChain().SetSafe(safeBlock.Header())
	}
	// If payload generation was requested, create a new block to be potentially
	// sealed by the beacon client. The payload will be requested later, and we
	// will replace it arbitrarily many times in between.

	if payloadAttributes != nil {
		var eip1559Params []byte
		if api.eth.BlockChain().Config().Optimism != nil {
			if payloadAttributes.GasLimit == nil {
				return engine.STATUS_INVALID, engine.InvalidPayloadAttributes.With(errors.New("gasLimit parameter is required"))
			}
			if api.eth.BlockChain().Config().IsHolocene(payloadAttributes.Timestamp) {
				if err := eip1559.ValidateHolocene1559Params(payloadAttributes.EIP1559Params); err != nil {
					return engine.STATUS_INVALID, engine.InvalidPayloadAttributes.With(err)
				}
				eip1559Params = bytes.Clone(payloadAttributes.EIP1559Params)
			} else if len(payloadAttributes.EIP1559Params) != 0 {
				return engine.STATUS_INVALID,
					engine.InvalidPayloadAttributes.With(errors.New("eip155Params not supported prior to Holocene upgrade"))
			}
		}
		transactions := make(types.Transactions, 0, len(payloadAttributes.Transactions))
		for i, otx := range payloadAttributes.Transactions {
			var tx types.Transaction
			if err := tx.UnmarshalBinary(otx); err != nil {
				return engine.STATUS_INVALID, fmt.Errorf("transaction %d is not valid: %v", i, err)
			}
			transactions = append(transactions, &tx)
		}
		args := &miner.BuildPayloadArgs{
			Parent:        update.HeadBlockHash,
			Timestamp:     payloadAttributes.Timestamp,
			FeeRecipient:  payloadAttributes.SuggestedFeeRecipient,
			Random:        payloadAttributes.Random,
			Withdrawals:   payloadAttributes.Withdrawals,
			BeaconRoot:    payloadAttributes.BeaconRoot,
			NoTxPool:      payloadAttributes.NoTxPool,
			Transactions:  transactions,
			GasLimit:      payloadAttributes.GasLimit,
			Version:       payloadVersion,
			EIP1559Params: eip1559Params,
		}
		id := args.Id()
		// If we already are busy generating this work, then we do not need
		// to start a second process.
		if api.localBlocks.has(id) {
			return valid(&id), nil
		}
		payload, err := api.eth.Miner().BuildPayload(args, payloadWitness)
		if err != nil {
			log.Error("Failed to build payload", "err", err)
			return valid(nil), engine.InvalidPayloadAttributes.With(err)
		}
		api.localBlocks.put(id, payload)
		return valid(&id), nil
	}
	return valid(nil), nil
}

// ExchangeTransitionConfigurationV1 checks the given configuration against
// the configuration of the node.
func (api *ConsensusAPI) ExchangeTransitionConfigurationV1(config engine.TransitionConfigurationV1) (*engine.TransitionConfigurationV1, error) {
	log.Trace("Engine API request received", "method", "ExchangeTransitionConfiguration", "ttd", config.TerminalTotalDifficulty)
	if config.TerminalTotalDifficulty == nil {
		return nil, errors.New("invalid terminal total difficulty")
	}
	// Stash away the last update to warn the user if the beacon client goes offline
	api.lastTransitionLock.Lock()
	api.lastTransitionUpdate = time.Now()
	api.lastTransitionLock.Unlock()

	ttd := api.eth.BlockChain().Config().TerminalTotalDifficulty
	if ttd == nil || ttd.Cmp(config.TerminalTotalDifficulty.ToInt()) != 0 {
		log.Warn("Invalid TTD configured", "geth", ttd, "beacon", config.TerminalTotalDifficulty)
		return nil, fmt.Errorf("invalid ttd: execution %v consensus %v", ttd, config.TerminalTotalDifficulty)
	}
	if config.TerminalBlockHash != (common.Hash{}) {
		if hash := api.eth.BlockChain().GetCanonicalHash(uint64(config.TerminalBlockNumber)); hash == config.TerminalBlockHash {
			return &engine.TransitionConfigurationV1{
				TerminalTotalDifficulty: (*hexutil.Big)(ttd),
				TerminalBlockHash:       config.TerminalBlockHash,
				TerminalBlockNumber:     config.TerminalBlockNumber,
			}, nil
		}
		return nil, errors.New("invalid terminal block hash")
	}
	return &engine.TransitionConfigurationV1{TerminalTotalDifficulty: (*hexutil.Big)(ttd)}, nil
}

// GetPayloadV1 returns a cached payload by id.
func (api *ConsensusAPI) GetPayloadV1(payloadID engine.PayloadID) (*engine.ExecutableData, error) {
	if !payloadID.Is(engine.PayloadV1) {
		return nil, engine.UnsupportedFork
	}
	data, err := api.getPayload(payloadID, false)
	if err != nil {
		return nil, err
	}
	return data.ExecutionPayload, nil
}

// GetPayloadV2 returns a cached payload by id.
func (api *ConsensusAPI) GetPayloadV2(payloadID engine.PayloadID) (*engine.ExecutionPayloadEnvelope, error) {
	if !payloadID.Is(engine.PayloadV1, engine.PayloadV2) {
		return nil, engine.UnsupportedFork
	}
	return api.getPayload(payloadID, false)
}

// GetPayloadV3 returns a cached payload by id.
func (api *ConsensusAPI) GetPayloadV3(payloadID engine.PayloadID) (*engine.ExecutionPayloadEnvelope, error) {
	if !payloadID.Is(engine.PayloadV3) {
		return nil, engine.UnsupportedFork
	}
	return api.getPayload(payloadID, false)
}

// GetPayloadV4 returns a cached payload by id.
func (api *ConsensusAPI) GetPayloadV4(payloadID engine.PayloadID) (*engine.ExecutionPayloadEnvelope, error) {
	if !payloadID.Is(engine.PayloadV3) {
		return nil, engine.UnsupportedFork
	}
	return api.getPayload(payloadID, false)
}

func (api *ConsensusAPI) getPayload(payloadID engine.PayloadID, full bool) (*engine.ExecutionPayloadEnvelope, error) {
	log.Trace("Engine API request received", "method", "GetPayload", "id", payloadID)
	data := api.localBlocks.get(payloadID, full)
	if data == nil {
		return nil, engine.UnknownPayload
	}
	return data, nil
}

// NewPayloadV1 creates an Eth1 block, inserts it in the chain, and returns the status of the chain.
func (api *ConsensusAPI) NewPayloadV1(params engine.ExecutableData) (engine.PayloadStatusV1, error) {
	if params.Withdrawals != nil {
		return engine.PayloadStatusV1{Status: engine.INVALID}, engine.InvalidParams.With(errors.New("withdrawals not supported in V1"))
	}
	return api.newPayload(params, nil, nil, false)
}

// NewPayloadV2 creates an Eth1 block, inserts it in the chain, and returns the status of the chain.
func (api *ConsensusAPI) NewPayloadV2(params engine.ExecutableData) (engine.PayloadStatusV1, error) {
	if api.eth.BlockChain().Config().IsCancun(api.eth.BlockChain().Config().LondonBlock, params.Timestamp) {
		return engine.PayloadStatusV1{Status: engine.INVALID}, engine.InvalidParams.With(errors.New("can't use newPayloadV2 post-cancun"))
	}
	if api.eth.BlockChain().Config().LatestFork(params.Timestamp) == forks.Shanghai {
		if params.Withdrawals == nil {
			return engine.PayloadStatusV1{Status: engine.INVALID}, engine.InvalidParams.With(errors.New("nil withdrawals post-shanghai"))
		}
	} else {
		if params.Withdrawals != nil {
			return engine.PayloadStatusV1{Status: engine.INVALID}, engine.InvalidParams.With(errors.New("non-nil withdrawals pre-shanghai"))
		}
	}
	if params.ExcessBlobGas != nil {
		return engine.PayloadStatusV1{Status: engine.INVALID}, engine.InvalidParams.With(errors.New("non-nil excessBlobGas pre-cancun"))
	}
	if params.BlobGasUsed != nil {
		return engine.PayloadStatusV1{Status: engine.INVALID}, engine.InvalidParams.With(errors.New("non-nil blobGasUsed pre-cancun"))
	}
	return api.newPayload(params, nil, nil, false)
}

// NewPayloadV3 creates an Eth1 block, inserts it in the chain, and returns the status of the chain.
func (api *ConsensusAPI) NewPayloadV3(params engine.ExecutableData, versionedHashes []common.Hash, beaconRoot *common.Hash) (engine.PayloadStatusV1, error) {
	if params.Withdrawals == nil {
		return engine.PayloadStatusV1{Status: engine.INVALID}, engine.InvalidParams.With(errors.New("nil withdrawals post-shanghai"))
	}
	if params.ExcessBlobGas == nil {
		return engine.PayloadStatusV1{Status: engine.INVALID}, engine.InvalidParams.With(errors.New("nil excessBlobGas post-cancun"))
	}
	if params.BlobGasUsed == nil {
		return engine.PayloadStatusV1{Status: engine.INVALID}, engine.InvalidParams.With(errors.New("nil blobGasUsed post-cancun"))
	}

	if versionedHashes == nil {
		return engine.PayloadStatusV1{Status: engine.INVALID}, engine.InvalidParams.With(errors.New("nil versionedHashes post-cancun"))
	}
	if beaconRoot == nil {
		return engine.PayloadStatusV1{Status: engine.INVALID}, engine.InvalidParams.With(errors.New("nil beaconRoot post-cancun"))
	}

	if api.eth.BlockChain().Config().LatestFork(params.Timestamp) != forks.Cancun {
		return engine.PayloadStatusV1{Status: engine.INVALID}, engine.UnsupportedFork.With(errors.New("newPayloadV3 must only be called for cancun payloads"))
	}
	return api.newPayload(params, versionedHashes, beaconRoot, false)
}

// NewPayloadV4 creates an Eth1 block, inserts it in the chain, and returns the status of the chain.
// NewPayloadV4 creates an Eth1 block, inserts it in the chain, and returns the status of the chain.
func (api *ConsensusAPI) NewPayloadV4(params engine.ExecutableData, versionedHashes []common.Hash, beaconRoot *common.Hash) (engine.PayloadStatusV1, error) {
	if params.Withdrawals == nil {
		return engine.PayloadStatusV1{Status: engine.INVALID}, engine.InvalidParams.With(errors.New("nil withdrawals post-shanghai"))
	}
	if params.ExcessBlobGas == nil {
		return engine.PayloadStatusV1{Status: engine.INVALID}, engine.InvalidParams.With(errors.New("nil excessBlobGas post-cancun"))
	}
	if params.BlobGasUsed == nil {
		return engine.PayloadStatusV1{Status: engine.INVALID}, engine.InvalidParams.With(errors.New("nil blobGasUsed post-cancun"))
	}
	if params.Deposits == nil {
		return engine.PayloadStatusV1{Status: engine.INVALID}, engine.InvalidParams.With(errors.New("nil deposits post-prague"))
	}

	if versionedHashes == nil {
		return engine.PayloadStatusV1{Status: engine.INVALID}, engine.InvalidParams.With(errors.New("nil versionedHashes post-cancun"))
	}
	if beaconRoot == nil {
		return engine.PayloadStatusV1{Status: engine.INVALID}, engine.InvalidParams.With(errors.New("nil beaconRoot post-cancun"))
	}

	if api.eth.BlockChain().Config().LatestFork(params.Timestamp) != forks.Prague {
		return engine.PayloadStatusV1{Status: engine.INVALID}, engine.UnsupportedFork.With(errors.New("newPayloadV4 must only be called for prague payloads"))
	}
	return api.newPayload(params, versionedHashes, beaconRoot, false)
}

// NewPayloadWithWitnessV1 is analogous to NewPayloadV1, only it also generates
// and returns a stateless witness after running the payload.
func (api *ConsensusAPI) NewPayloadWithWitnessV1(params engine.ExecutableData) (engine.PayloadStatusV1, error) {
	if params.Withdrawals != nil {
		return engine.PayloadStatusV1{Status: engine.INVALID}, engine.InvalidParams.With(errors.New("withdrawals not supported in V1"))
	}
	return api.newPayload(params, nil, nil, true)
}

// NewPayloadWithWitnessV2 is analogous to NewPayloadV2, only it also generates
// and returns a stateless witness after running the payload.
func (api *ConsensusAPI) NewPayloadWithWitnessV2(params engine.ExecutableData) (engine.PayloadStatusV1, error) {
	if api.eth.BlockChain().Config().IsCancun(api.eth.BlockChain().Config().LondonBlock, params.Timestamp) {
		return engine.PayloadStatusV1{Status: engine.INVALID}, engine.InvalidParams.With(errors.New("can't use newPayloadV2 post-cancun"))
	}
	if api.eth.BlockChain().Config().LatestFork(params.Timestamp) == forks.Shanghai {
		if params.Withdrawals == nil {
			return engine.PayloadStatusV1{Status: engine.INVALID}, engine.InvalidParams.With(errors.New("nil withdrawals post-shanghai"))
		}
	} else {
		if params.Withdrawals != nil {
			return engine.PayloadStatusV1{Status: engine.INVALID}, engine.InvalidParams.With(errors.New("non-nil withdrawals pre-shanghai"))
		}
	}
	if params.ExcessBlobGas != nil {
		return engine.PayloadStatusV1{Status: engine.INVALID}, engine.InvalidParams.With(errors.New("non-nil excessBlobGas pre-cancun"))
	}
	if params.BlobGasUsed != nil {
		return engine.PayloadStatusV1{Status: engine.INVALID}, engine.InvalidParams.With(errors.New("non-nil blobGasUsed pre-cancun"))
	}
	return api.newPayload(params, nil, nil, true)
}

// NewPayloadWithWitnessV3 is analogous to NewPayloadV3, only it also generates
// and returns a stateless witness after running the payload.
func (api *ConsensusAPI) NewPayloadWithWitnessV3(params engine.ExecutableData, versionedHashes []common.Hash, beaconRoot *common.Hash) (engine.PayloadStatusV1, error) {
	if params.Withdrawals == nil {
		return engine.PayloadStatusV1{Status: engine.INVALID}, engine.InvalidParams.With(errors.New("nil withdrawals post-shanghai"))
	}
	if params.ExcessBlobGas == nil {
		return engine.PayloadStatusV1{Status: engine.INVALID}, engine.InvalidParams.With(errors.New("nil excessBlobGas post-cancun"))
	}
	if params.BlobGasUsed == nil {
		return engine.PayloadStatusV1{Status: engine.INVALID}, engine.InvalidParams.With(errors.New("nil blobGasUsed post-cancun"))
	}

	if versionedHashes == nil {
		return engine.PayloadStatusV1{Status: engine.INVALID}, engine.InvalidParams.With(errors.New("nil versionedHashes post-cancun"))
	}
	if beaconRoot == nil {
		return engine.PayloadStatusV1{Status: engine.INVALID}, engine.InvalidParams.With(errors.New("nil beaconRoot post-cancun"))
	}

	if api.eth.BlockChain().Config().LatestFork(params.Timestamp) != forks.Cancun {
		return engine.PayloadStatusV1{Status: engine.INVALID}, engine.UnsupportedFork.With(errors.New("newPayloadWithWitnessV3 must only be called for cancun payloads"))
	}
	return api.newPayload(params, versionedHashes, beaconRoot, true)
}

// NewPayloadWithWitnessV4 is analogous to NewPayloadV4, only it also generates
// and returns a stateless witness after running the payload.
func (api *ConsensusAPI) NewPayloadWithWitnessV4(params engine.ExecutableData, versionedHashes []common.Hash, beaconRoot *common.Hash) (engine.PayloadStatusV1, error) {
	if params.Withdrawals == nil {
		return engine.PayloadStatusV1{Status: engine.INVALID}, engine.InvalidParams.With(errors.New("nil withdrawals post-shanghai"))
	}
	if params.ExcessBlobGas == nil {
		return engine.PayloadStatusV1{Status: engine.INVALID}, engine.InvalidParams.With(errors.New("nil excessBlobGas post-cancun"))
	}
	if params.BlobGasUsed == nil {
		return engine.PayloadStatusV1{Status: engine.INVALID}, engine.InvalidParams.With(errors.New("nil blobGasUsed post-cancun"))
	}
	if params.Deposits == nil {
		return engine.PayloadStatusV1{Status: engine.INVALID}, engine.InvalidParams.With(errors.New("nil deposits post-prague"))
	}

	if versionedHashes == nil {
		return engine.PayloadStatusV1{Status: engine.INVALID}, engine.InvalidParams.With(errors.New("nil versionedHashes post-cancun"))
	}
	if beaconRoot == nil {
		return engine.PayloadStatusV1{Status: engine.INVALID}, engine.InvalidParams.With(errors.New("nil beaconRoot post-cancun"))
	}

	if api.eth.BlockChain().Config().LatestFork(params.Timestamp) != forks.Prague {
		return engine.PayloadStatusV1{Status: engine.INVALID}, engine.UnsupportedFork.With(errors.New("newPayloadWithWitnessV4 must only be called for prague payloads"))
	}
	return api.newPayload(params, versionedHashes, beaconRoot, true)
}

// ExecuteStatelessPayloadV1 is analogous to NewPayloadV1, only it operates in
// a stateless mode on top of a provided witness instead of the local database.
func (api *ConsensusAPI) ExecuteStatelessPayloadV1(params engine.ExecutableData, opaqueWitness hexutil.Bytes) (engine.StatelessPayloadStatusV1, error) {
	if params.Withdrawals != nil {
		return engine.StatelessPayloadStatusV1{Status: engine.INVALID}, engine.InvalidParams.With(errors.New("withdrawals not supported in V1"))
	}
	return api.executeStatelessPayload(params, nil, nil, opaqueWitness)
}

// ExecuteStatelessPayloadV2 is analogous to NewPayloadV2, only it operates in
// a stateless mode on top of a provided witness instead of the local database.
func (api *ConsensusAPI) ExecuteStatelessPayloadV2(params engine.ExecutableData, opaqueWitness hexutil.Bytes) (engine.StatelessPayloadStatusV1, error) {
	if api.eth.BlockChain().Config().IsCancun(api.eth.BlockChain().Config().LondonBlock, params.Timestamp) {
		return engine.StatelessPayloadStatusV1{Status: engine.INVALID}, engine.InvalidParams.With(errors.New("can't use newPayloadV2 post-cancun"))
	}
	if api.eth.BlockChain().Config().LatestFork(params.Timestamp) == forks.Shanghai {
		if params.Withdrawals == nil {
			return engine.StatelessPayloadStatusV1{Status: engine.INVALID}, engine.InvalidParams.With(errors.New("nil withdrawals post-shanghai"))
		}
	} else {
		if params.Withdrawals != nil {
			return engine.StatelessPayloadStatusV1{Status: engine.INVALID}, engine.InvalidParams.With(errors.New("non-nil withdrawals pre-shanghai"))
		}
	}
	if params.ExcessBlobGas != nil {
		return engine.StatelessPayloadStatusV1{Status: engine.INVALID}, engine.InvalidParams.With(errors.New("non-nil excessBlobGas pre-cancun"))
	}
	if params.BlobGasUsed != nil {
		return engine.StatelessPayloadStatusV1{Status: engine.INVALID}, engine.InvalidParams.With(errors.New("non-nil blobGasUsed pre-cancun"))
	}
	return api.executeStatelessPayload(params, nil, nil, opaqueWitness)
}

// ExecuteStatelessPayloadV3 is analogous to NewPayloadV3, only it operates in
// a stateless mode on top of a provided witness instead of the local database.
func (api *ConsensusAPI) ExecuteStatelessPayloadV3(params engine.ExecutableData, versionedHashes []common.Hash, beaconRoot *common.Hash, opaqueWitness hexutil.Bytes) (engine.StatelessPayloadStatusV1, error) {
	if params.Withdrawals == nil {
		return engine.StatelessPayloadStatusV1{Status: engine.INVALID}, engine.InvalidParams.With(errors.New("nil withdrawals post-shanghai"))
	}
	if params.ExcessBlobGas == nil {
		return engine.StatelessPayloadStatusV1{Status: engine.INVALID}, engine.InvalidParams.With(errors.New("nil excessBlobGas post-cancun"))
	}
	if params.BlobGasUsed == nil {
		return engine.StatelessPayloadStatusV1{Status: engine.INVALID}, engine.InvalidParams.With(errors.New("nil blobGasUsed post-cancun"))
	}

	if versionedHashes == nil {
		return engine.StatelessPayloadStatusV1{Status: engine.INVALID}, engine.InvalidParams.With(errors.New("nil versionedHashes post-cancun"))
	}
	if beaconRoot == nil {
		return engine.StatelessPayloadStatusV1{Status: engine.INVALID}, engine.InvalidParams.With(errors.New("nil beaconRoot post-cancun"))
	}

	if api.eth.BlockChain().Config().LatestFork(params.Timestamp) != forks.Cancun {
		return engine.StatelessPayloadStatusV1{Status: engine.INVALID}, engine.UnsupportedFork.With(errors.New("executeStatelessPayloadV3 must only be called for cancun payloads"))
	}
	return api.executeStatelessPayload(params, versionedHashes, beaconRoot, opaqueWitness)
}

// ExecuteStatelessPayloadV4 is analogous to NewPayloadV4, only it operates in
// a stateless mode on top of a provided witness instead of the local database.
func (api *ConsensusAPI) ExecuteStatelessPayloadV4(params engine.ExecutableData, versionedHashes []common.Hash, beaconRoot *common.Hash, opaqueWitness hexutil.Bytes) (engine.StatelessPayloadStatusV1, error) {
	if params.Withdrawals == nil {
		return engine.StatelessPayloadStatusV1{Status: engine.INVALID}, engine.InvalidParams.With(errors.New("nil withdrawals post-shanghai"))
	}
	if params.ExcessBlobGas == nil {
		return engine.StatelessPayloadStatusV1{Status: engine.INVALID}, engine.InvalidParams.With(errors.New("nil excessBlobGas post-cancun"))
	}
	if params.BlobGasUsed == nil {
		return engine.StatelessPayloadStatusV1{Status: engine.INVALID}, engine.InvalidParams.With(errors.New("nil blobGasUsed post-cancun"))
	}
	if params.Deposits == nil {
		return engine.StatelessPayloadStatusV1{Status: engine.INVALID}, engine.InvalidParams.With(errors.New("nil deposits post-prague"))
	}

	if versionedHashes == nil {
		return engine.StatelessPayloadStatusV1{Status: engine.INVALID}, engine.InvalidParams.With(errors.New("nil versionedHashes post-cancun"))
	}
	if beaconRoot == nil {
		return engine.StatelessPayloadStatusV1{Status: engine.INVALID}, engine.InvalidParams.With(errors.New("nil beaconRoot post-cancun"))
	}

	if api.eth.BlockChain().Config().LatestFork(params.Timestamp) != forks.Prague {
		return engine.StatelessPayloadStatusV1{Status: engine.INVALID}, engine.UnsupportedFork.With(errors.New("executeStatelessPayloadV4 must only be called for prague payloads"))
	}
	return api.executeStatelessPayload(params, versionedHashes, beaconRoot, opaqueWitness)
}

func (api *ConsensusAPI) newPayload(params engine.ExecutableData, versionedHashes []common.Hash, beaconRoot *common.Hash, witness bool) (engine.PayloadStatusV1, error) {
	// The locking here is, strictly, not required. Without these locks, this can happen:
	//
	// 1. NewPayload( execdata-N ) is invoked from the CL. It goes all the way down to
	//      api.eth.BlockChain().InsertBlockWithoutSetHead, where it is blocked on
	//      e.g database compaction.
	// 2. The call times out on the CL layer, which issues another NewPayload (execdata-N) call.
	//    Similarly, this also get stuck on the same place. Importantly, since the
	//    first call has not gone through, the early checks for "do we already have this block"
	//    will all return false.
	// 3. When the db compaction ends, then N calls inserting the same payload are processed
	//    sequentially.
	// Hence, we use a lock here, to be sure that the previous call has finished before we
	// check whether we already have the block locally.

	// Payload must have eip-1559 params in ExtraData after Holocene
	if api.eth.BlockChain().Config().IsHolocene(params.Timestamp) {
		if err := eip1559.ValidateHoloceneExtraData(params.ExtraData); err != nil {
			return api.invalid(err, nil), nil
		}
	}

	api.newPayloadLock.Lock()
	defer api.newPayloadLock.Unlock()

	log.Trace("Engine API request received", "method", "NewPayload", "number", params.Number, "hash", params.BlockHash)
	block, err := engine.ExecutableDataToBlock(params, versionedHashes, beaconRoot, api.eth.BlockChain().Config())
	if err != nil {
		bgu := "nil"
		if params.BlobGasUsed != nil {
			bgu = strconv.Itoa(int(*params.BlobGasUsed))
		}
		ebg := "nil"
		if params.ExcessBlobGas != nil {
			ebg = strconv.Itoa(int(*params.ExcessBlobGas))
		}
		log.Warn("Invalid NewPayload params",
			"params.Number", params.Number,
			"params.ParentHash", params.ParentHash,
			"params.BlockHash", params.BlockHash,
			"params.StateRoot", params.StateRoot,
			"params.FeeRecipient", params.FeeRecipient,
			"params.LogsBloom", common.PrettyBytes(params.LogsBloom),
			"params.Random", params.Random,
			"params.GasLimit", params.GasLimit,
			"params.GasUsed", params.GasUsed,
			"params.Timestamp", params.Timestamp,
			"params.ExtraData", common.PrettyBytes(params.ExtraData),
			"params.BaseFeePerGas", params.BaseFeePerGas,
			"params.BlobGasUsed", bgu,
			"params.ExcessBlobGas", ebg,
			"len(params.Transactions)", len(params.Transactions),
			"len(params.Withdrawals)", len(params.Withdrawals),
			"len(params.Deposits)", len(params.Deposits),
			"params.WithdrawalsRoot", params.WithdrawalsRoot,
			"beaconRoot", beaconRoot,
			"error", err)
		return api.invalid(err, nil), nil
	}
	// Stash away the last update to warn the user if the beacon client goes offline
	api.lastNewPayloadLock.Lock()
	api.lastNewPayloadUpdate = time.Now()
	api.lastNewPayloadLock.Unlock()

	// If we already have the block locally, ignore the entire execution and just
	// return a fake success.
	if block := api.eth.BlockChain().GetBlockByHash(params.BlockHash); block != nil {
		log.Warn("Ignoring already known beacon payload", "number", params.Number, "hash", params.BlockHash, "age", common.PrettyAge(time.Unix(int64(block.Time()), 0)))
		hash := block.Hash()
		return engine.PayloadStatusV1{Status: engine.VALID, LatestValidHash: &hash}, nil
	}
	// If this block was rejected previously, keep rejecting it
	if res := api.checkInvalidAncestor(block.Hash(), block.Hash()); res != nil {
		return *res, nil
	}
	// If the parent is missing, we - in theory - could trigger a sync, but that
	// would also entail a reorg. That is problematic if multiple sibling blocks
	// are being fed to us, and even more so, if some semi-distant uncle shortens
	// our live chain. As such, payload execution will not permit reorgs and thus
	// will not trigger a sync cycle. That is fine though, if we get a fork choice
	// update after legit payload executions.
	parent := api.eth.BlockChain().GetBlock(block.ParentHash(), block.NumberU64()-1)
	if parent == nil {
		return api.delayPayloadImport(block), nil
	}
	// We have an existing parent, do some sanity checks to avoid the beacon client
	// triggering too early
	var (
		ptd  = api.eth.BlockChain().GetTd(parent.Hash(), parent.NumberU64())
		ttd  = api.eth.BlockChain().Config().TerminalTotalDifficulty
		gptd = api.eth.BlockChain().GetTd(parent.ParentHash(), parent.NumberU64()-1)
	)
	if ptd.Cmp(ttd) < 0 {
		log.Warn("Ignoring pre-merge payload", "number", params.Number, "hash", params.BlockHash, "td", ptd, "ttd", ttd)
		return engine.INVALID_TERMINAL_BLOCK, nil
	}
	if parent.Difficulty().BitLen() > 0 && gptd != nil && gptd.Cmp(ttd) >= 0 {
		log.Error("Ignoring pre-merge parent block", "number", params.Number, "hash", params.BlockHash, "td", ptd, "ttd", ttd)
		return engine.INVALID_TERMINAL_BLOCK, nil
	}
	if block.Time() <= parent.Time() {
		log.Warn("Invalid timestamp", "parent", block.Time(), "block", block.Time())
		return api.invalid(errors.New("invalid timestamp"), parent.Header()), nil
	}
	// Another corner case: if the node is in snap sync mode, but the CL client
	// tries to make it import a block. That should be denied as pushing something
	// into the database directly will conflict with the assumptions of snap sync
	// that it has an empty db that it can fill itself.
	if api.eth.SyncMode() != downloader.FullSync {
		return api.delayPayloadImport(block), nil
	}
	if !api.eth.BlockChain().HasBlockAndState(block.ParentHash(), block.NumberU64()-1) {
		api.remoteBlocks.put(block.Hash(), block.Header())
		log.Warn("State not available, ignoring new payload")
		return engine.PayloadStatusV1{Status: engine.ACCEPTED}, nil
	}
	log.Trace("Inserting block without sethead", "hash", block.Hash(), "number", block.Number())
	proofs, err := api.eth.BlockChain().InsertBlockWithoutSetHead(block, witness)
	if err != nil {
		log.Warn("NewPayload: inserting block failed", "error", err)

		api.invalidLock.Lock()
		api.invalidBlocksHits[block.Hash()] = 1
		api.invalidTipsets[block.Hash()] = block.Header()
		api.invalidLock.Unlock()

		return api.invalid(err, parent.Header()), nil
	}
	hash := block.Hash()

	// If witness collection was requested, inject that into the result too
	var ow *hexutil.Bytes
	if proofs != nil {
		ow = new(hexutil.Bytes)
		*ow, _ = rlp.EncodeToBytes(proofs)
	}
	return engine.PayloadStatusV1{Status: engine.VALID, Witness: ow, LatestValidHash: &hash}, nil
}

func (api *ConsensusAPI) executeStatelessPayload(params engine.ExecutableData, versionedHashes []common.Hash, beaconRoot *common.Hash, opaqueWitness hexutil.Bytes) (engine.StatelessPayloadStatusV1, error) {
	log.Trace("Engine API request received", "method", "ExecuteStatelessPayload", "number", params.Number, "hash", params.BlockHash)

	block, err := engine.ExecutableDataToBlockNoHash(params, versionedHashes, beaconRoot, api.eth.BlockChain().Config())
	if err != nil {
		bgu := "nil"
		if params.BlobGasUsed != nil {
			bgu = strconv.Itoa(int(*params.BlobGasUsed))
		}
		ebg := "nil"
		if params.ExcessBlobGas != nil {
			ebg = strconv.Itoa(int(*params.ExcessBlobGas))
		}
		log.Warn("Invalid ExecuteStatelessPayload params",
			"params.Number", params.Number,
			"params.ParentHash", params.ParentHash,
			"params.BlockHash", params.BlockHash,
			"params.StateRoot", params.StateRoot,
			"params.FeeRecipient", params.FeeRecipient,
			"params.LogsBloom", common.PrettyBytes(params.LogsBloom),
			"params.Random", params.Random,
			"params.GasLimit", params.GasLimit,
			"params.GasUsed", params.GasUsed,
			"params.Timestamp", params.Timestamp,
			"params.ExtraData", common.PrettyBytes(params.ExtraData),
			"params.BaseFeePerGas", params.BaseFeePerGas,
			"params.BlobGasUsed", bgu,
			"params.ExcessBlobGas", ebg,
			"len(params.Transactions)", len(params.Transactions),
			"len(params.Withdrawals)", len(params.Withdrawals),
			"len(params.Deposits)", len(params.Deposits),
			"params.WithdrawalsRoot", params.WithdrawalsRoot,
			"beaconRoot", beaconRoot,
			"error", err)
		errorMsg := err.Error()
		return engine.StatelessPayloadStatusV1{Status: engine.INVALID, ValidationError: &errorMsg}, nil
	}
	witness := new(stateless.Witness)
	if err := rlp.DecodeBytes(opaqueWitness, witness); err != nil {
		log.Warn("Invalid ExecuteStatelessPayload witness", "err", err)
		errorMsg := err.Error()
		return engine.StatelessPayloadStatusV1{Status: engine.INVALID, ValidationError: &errorMsg}, nil
	}
	// Stash away the last update to warn the user if the beacon client goes offline
	api.lastNewPayloadLock.Lock()
	api.lastNewPayloadUpdate = time.Now()
	api.lastNewPayloadLock.Unlock()

	log.Trace("Executing block statelessly", "number", block.Number(), "hash", params.BlockHash)
	stateRoot, receiptRoot, err := core.ExecuteStateless(api.eth.BlockChain().Config(), block, witness)
	if err != nil {
		log.Warn("ExecuteStatelessPayload: execution failed", "err", err)
		errorMsg := err.Error()
		return engine.StatelessPayloadStatusV1{Status: engine.INVALID, ValidationError: &errorMsg}, nil
	}
	return engine.StatelessPayloadStatusV1{Status: engine.VALID, StateRoot: stateRoot, ReceiptsRoot: receiptRoot}, nil
}

// delayPayloadImport stashes the given block away for import at a later time,
// either via a forkchoice update or a sync extension. This method is meant to
// be called by the newpayload command when the block seems to be ok, but some
// prerequisite prevents it from being processed (e.g. no parent, or snap sync).
func (api *ConsensusAPI) delayPayloadImport(block *types.Block) engine.PayloadStatusV1 {
	// Sanity check that this block's parent is not on a previously invalidated
	// chain. If it is, mark the block as invalid too.
	if res := api.checkInvalidAncestor(block.ParentHash(), block.Hash()); res != nil {
		return *res
	}
	// Stash the block away for a potential forced forkchoice update to it
	// at a later time.
	api.remoteBlocks.put(block.Hash(), block.Header())

	// Although we don't want to trigger a sync, if there is one already in
	// progress, try to extend it with the current payload request to relieve
	// some strain from the forkchoice update.
	err := api.eth.Downloader().BeaconExtend(api.eth.SyncMode(), block.Header())
	if err == nil {
		log.Debug("Payload accepted for sync extension", "number", block.NumberU64(), "hash", block.Hash())
		return engine.PayloadStatusV1{Status: engine.SYNCING}
	}
	// Either no beacon sync was started yet, or it rejected the delivered
	// payload as non-integratable on top of the existing sync. We'll just
	// have to rely on the beacon client to forcefully update the head with
	// a forkchoice update request.
	if api.eth.SyncMode() == downloader.FullSync {
		// In full sync mode, failure to import a well-formed block can only mean
		// that the parent state is missing and the syncer rejected extending the
		// current cycle with the new payload.
		log.Warn("Ignoring payload with missing parent", "number", block.NumberU64(), "hash", block.Hash(), "parent", block.ParentHash(), "reason", err)
	} else {
		// In non-full sync mode (i.e. snap sync) all payloads are rejected until
		// snap sync terminates as snap sync relies on direct database injections
		// and cannot afford concurrent out-if-band modifications via imports.
		log.Warn("Ignoring payload while snap syncing", "number", block.NumberU64(), "hash", block.Hash(), "reason", err)
	}
	return engine.PayloadStatusV1{Status: engine.SYNCING}
}

// setInvalidAncestor is a callback for the downloader to notify us if a bad block
// is encountered during the async sync.
func (api *ConsensusAPI) setInvalidAncestor(invalid *types.Header, origin *types.Header) {
	api.invalidLock.Lock()
	defer api.invalidLock.Unlock()

	api.invalidTipsets[origin.Hash()] = invalid
	api.invalidBlocksHits[invalid.Hash()]++
}

// checkInvalidAncestor checks whether the specified chain end links to a known
// bad ancestor. If yes, it constructs the payload failure response to return.
func (api *ConsensusAPI) checkInvalidAncestor(check common.Hash, head common.Hash) *engine.PayloadStatusV1 {
	api.invalidLock.Lock()
	defer api.invalidLock.Unlock()

	// If the hash to check is unknown, return valid
	invalid, ok := api.invalidTipsets[check]
	if !ok {
		return nil
	}
	// If the bad hash was hit too many times, evict it and try to reprocess in
	// the hopes that we have a data race that we can exit out of.
	badHash := invalid.Hash()

	api.invalidBlocksHits[badHash]++
	if api.invalidBlocksHits[badHash] >= invalidBlockHitEviction {
		log.Warn("Too many bad block import attempt, trying", "number", invalid.Number, "hash", badHash)
		delete(api.invalidBlocksHits, badHash)

		for descendant, badHeader := range api.invalidTipsets {
			if badHeader.Hash() == badHash {
				delete(api.invalidTipsets, descendant)
			}
		}
		return nil
	}
	// Not too many failures yet, mark the head of the invalid chain as invalid
	if check != head {
		log.Warn("Marked new chain head as invalid", "hash", head, "badnumber", invalid.Number, "badhash", badHash)
		for len(api.invalidTipsets) >= invalidTipsetsCap {
			for key := range api.invalidTipsets {
				delete(api.invalidTipsets, key)
				break
			}
		}
		api.invalidTipsets[head] = invalid
	}
	// If the last valid hash is the terminal pow block, return 0x0 for latest valid hash
	lastValid := &invalid.ParentHash
	if header := api.eth.BlockChain().GetHeader(invalid.ParentHash, invalid.Number.Uint64()-1); header != nil && header.Difficulty.Sign() != 0 {
		lastValid = &common.Hash{}
	}
	failure := "links to previously rejected block"
	return &engine.PayloadStatusV1{
		Status:          engine.INVALID,
		LatestValidHash: lastValid,
		ValidationError: &failure,
	}
}

// invalid returns a response "INVALID" with the latest valid hash supplied by latest.
func (api *ConsensusAPI) invalid(err error, latestValid *types.Header) engine.PayloadStatusV1 {
	var currentHash *common.Hash
	if latestValid != nil {
		if latestValid.Difficulty.BitLen() != 0 {
			// Set latest valid hash to 0x0 if parent is PoW block
			currentHash = &common.Hash{}
		} else {
			// Otherwise set latest valid hash to parent hash
			h := latestValid.Hash()
			currentHash = &h
		}
	}
	errorMsg := err.Error()
	return engine.PayloadStatusV1{Status: engine.INVALID, LatestValidHash: currentHash, ValidationError: &errorMsg}
}

// heartbeat loops indefinitely, and checks if there have been beacon client updates
// received in the last while. If not - or if they but strange ones - it warns the
// user that something might be off with their consensus node.
//
// TODO(karalabe): Spin this goroutine down somehow
func (api *ConsensusAPI) heartbeat() {
	if api.eth.BlockChain().Config().Optimism != nil { // don't start the api heartbeat, there is no transition
		return
	}
	// Sleep a bit on startup since there's obviously no beacon client yet
	// attached, so no need to print scary warnings to the user.
	time.Sleep(beaconUpdateStartupTimeout)

	// If the network is not yet merged/merging, don't bother continuing.
	if api.eth.BlockChain().Config().TerminalTotalDifficulty == nil {
		return
	}

	var offlineLogged time.Time

	for {
		// Sleep a bit and retrieve the last known consensus updates
		time.Sleep(5 * time.Second)

		api.lastTransitionLock.Lock()
		lastTransitionUpdate := api.lastTransitionUpdate
		api.lastTransitionLock.Unlock()

		api.lastForkchoiceLock.Lock()
		lastForkchoiceUpdate := api.lastForkchoiceUpdate
		api.lastForkchoiceLock.Unlock()

		api.lastNewPayloadLock.Lock()
		lastNewPayloadUpdate := api.lastNewPayloadUpdate
		api.lastNewPayloadLock.Unlock()

		// If there have been no updates for the past while, warn the user
		// that the beacon client is probably offline
		if time.Since(lastForkchoiceUpdate) <= beaconUpdateConsensusTimeout || time.Since(lastNewPayloadUpdate) <= beaconUpdateConsensusTimeout {
			offlineLogged = time.Time{}
			continue
		}
		if time.Since(offlineLogged) > beaconUpdateWarnFrequency {
			if lastForkchoiceUpdate.IsZero() && lastNewPayloadUpdate.IsZero() {
				if lastTransitionUpdate.IsZero() {
					log.Warn("Post-merge network, but no beacon client seen. Please launch one to follow the chain!")
				} else {
					log.Warn("Beacon client online, but never received consensus updates. Please ensure your beacon client is operational to follow the chain!")
				}
			} else {
				log.Warn("Beacon client online, but no consensus updates received in a while. Please fix your beacon client to follow the chain!")
			}
			offlineLogged = time.Now()
		}
		continue
	}
}

// ExchangeCapabilities returns the current methods provided by this node.
func (api *ConsensusAPI) ExchangeCapabilities([]string) []string {
	return caps
}

// GetClientVersionV1 exchanges client version data of this node.
func (api *ConsensusAPI) GetClientVersionV1(info engine.ClientVersionV1) []engine.ClientVersionV1 {
	log.Trace("Engine API request received", "method", "GetClientVersionV1", "info", info.String())
	commit := make([]byte, 4)
	if vcs, ok := version.VCS(); ok {
		commit = common.FromHex(vcs.Commit)[0:4]
	}
	return []engine.ClientVersionV1{
		{
			Code:    engine.ClientCode,
			Name:    engine.ClientName,
			Version: params.VersionWithMeta,
			Commit:  hexutil.Encode(commit),
		},
	}
}

// GetPayloadBodiesByHashV1 implements engine_getPayloadBodiesByHashV1 which allows for retrieval of a list
// of block bodies by the engine api.
func (api *ConsensusAPI) GetPayloadBodiesByHashV1(hashes []common.Hash) []*engine.ExecutionPayloadBody {
	bodies := make([]*engine.ExecutionPayloadBody, len(hashes))
	for i, hash := range hashes {
		block := api.eth.BlockChain().GetBlockByHash(hash)
		body := getBody(block)
		if body != nil {
			// Nil out the V2 values, clients should know to not request V1 objects
			// after Prague.
			body.Deposits = nil
		}
		bodies[i] = body
	}
	return bodies
}

// GetPayloadBodiesByHashV2 implements engine_getPayloadBodiesByHashV1 which allows for retrieval of a list
// of block bodies by the engine api.
func (api *ConsensusAPI) GetPayloadBodiesByHashV2(hashes []common.Hash) []*engine.ExecutionPayloadBody {
	bodies := make([]*engine.ExecutionPayloadBody, len(hashes))
	for i, hash := range hashes {
		block := api.eth.BlockChain().GetBlockByHash(hash)
		bodies[i] = getBody(block)
	}
	return bodies
}

// GetPayloadBodiesByRangeV1 implements engine_getPayloadBodiesByRangeV1 which allows for retrieval of a range
// of block bodies by the engine api.
func (api *ConsensusAPI) GetPayloadBodiesByRangeV1(start, count hexutil.Uint64) ([]*engine.ExecutionPayloadBody, error) {
	bodies, err := api.getBodiesByRange(start, count)
	if err != nil {
		return nil, err
	}
	// Nil out the V2 values, clients should know to not request V1 objects
	// after Prague.
	for i := range bodies {
		if bodies[i] != nil {
			bodies[i].Deposits = nil
		}
	}
	return bodies, nil
}

// GetPayloadBodiesByRangeV2 implements engine_getPayloadBodiesByRangeV1 which allows for retrieval of a range
// of block bodies by the engine api.
func (api *ConsensusAPI) GetPayloadBodiesByRangeV2(start, count hexutil.Uint64) ([]*engine.ExecutionPayloadBody, error) {
	return api.getBodiesByRange(start, count)
}

func (api *ConsensusAPI) getBodiesByRange(start, count hexutil.Uint64) ([]*engine.ExecutionPayloadBody, error) {
	if start == 0 || count == 0 {
		return nil, engine.InvalidParams.With(fmt.Errorf("invalid start or count, start: %v count: %v", start, count))
	}
	if count > 1024 {
		return nil, engine.TooLargeRequest.With(fmt.Errorf("requested count too large: %v", count))
	}
	// limit count up until current
	current := api.eth.BlockChain().CurrentBlock().Number.Uint64()
	last := uint64(start) + uint64(count) - 1
	if last > current {
		last = current
	}
	bodies := make([]*engine.ExecutionPayloadBody, 0, uint64(count))
	for i := uint64(start); i <= last; i++ {
		block := api.eth.BlockChain().GetBlockByNumber(i)
		bodies = append(bodies, getBody(block))
	}
	return bodies, nil
}

func getBody(block *types.Block) *engine.ExecutionPayloadBody {
	if block == nil {
		return nil
	}

	var (
		body            = block.Body()
		txs             = make([]hexutil.Bytes, len(body.Transactions))
		withdrawals     = body.Withdrawals
		depositRequests types.Deposits
	)

	for j, tx := range body.Transactions {
		txs[j], _ = tx.MarshalBinary()
	}

	// Post-shanghai withdrawals MUST be set to empty slice instead of nil
	if withdrawals == nil && block.Header().WithdrawalsHash != nil {
		withdrawals = make([]*types.Withdrawal, 0)
	}

	if block.Header().RequestsHash != nil {
		// TODO: this isn't future proof because we can't determine if a request
		// type has activated yet or if there are just no requests of that type from
		// only the block.
		for _, req := range block.Requests() {
			if d, ok := req.Inner().(*types.Deposit); ok {
				depositRequests = append(depositRequests, d)
			}
		}
	}

	return &engine.ExecutionPayloadBody{
		TransactionData: txs,
		Withdrawals:     withdrawals,
		Deposits:        depositRequests,
	}
}

func (api *ConsensusAPI) NewFragV0(frag engine.SignedNewFrag) (string, error) {
	// TODO: Validations
	// - Check signature (this won't be necessary if we agree on not receiving the envelope but its data)
<<<<<<< HEAD

	currentUnsealedBlock := api.eth.BlockChain().CurrentUnsealedBlock()

	// Check that there's an unsealed block in progress
	if !types.IsOpened(currentUnsealedBlock) {
		error := errors.New("new frag sent but no unsealed block was opened")
		log.Error(error.Error())
		return engine.INVALID, error
	}

	// Check that the block number matches the unsealed block
	if frag.Frag.BlockNumber != currentUnsealedBlock.Env.Number {
		error := fmt.Errorf("frag block number doesn't match opened unsealed block number, expected %d, received %d", currentUnsealedBlock.Env.Number, frag.Frag.BlockNumber)
		log.Error(error.Error())
		return engine.INVALID, error
	}

	// Check that the frag sequence number is the next one
	if !currentUnsealedBlock.IsNextFrag(&frag.Frag) {
		error := fmt.Errorf("frag sequence number is not the next one, expected %d, received %d", *currentUnsealedBlock.LastSequenceNumber+1, frag.Frag.Seq)
		log.Error(error.Error())
		return engine.INVALID, error
	}

	return api.newFragV0(frag, currentUnsealedBlock)
}

func (api *ConsensusAPI) newFragV0(f engine.SignedNewFrag, ub *types.UnsealedBlock) (string, error) {
	err := api.eth.BlockChain().InsertNewFrag(f.Frag)

	if err != nil {
		error := fmt.Errorf("failed to insert new frag: %w", err)
		return engine.INVALID, error
	}

	if f.Frag.IsLast {
		engine.SealBlock(ub)
=======

	currentUnsealedBlock := api.eth.BlockChain().CurrentUnsealedBlock()

	if frag.Frag.IsFirst() {
		// Check there's no unsealed block in progress.
		if types.IsOpened(currentUnsealedBlock) {
			log.Error("NewFrag received with seq 0 but there's an unsealed block in progress")
			return engine.INVALID, errors.New("current block was not sealed")
		}

		// Check frag block number == current_head_block_number + 1.
		expected_block_number := new(big.Int)
		expected_block_number.Add(api.eth.BlockChain().CurrentBlock().Number, big.NewInt(1))
		if frag.Frag.BlockNumber().Cmp(expected_block_number) != 0 {
			log.Error("NewFrag received with seq 0 but unexpected block number", "expected", expected_block_number, "received", frag.Frag.BlockNumber)
			return engine.INVALID, errors.New("unexpected block number")
		}
	} else {
		// Check that the current last frag does not have the IsLast flag set.
		if !types.IsOpened(currentUnsealedBlock) {
			log.Error("NewFrag received with seq > 0 but there's no unsealed block in progress")
			return engine.INVALID, errors.New("current block was not started")
		}

		// Check frag block number matches the current unsealed block number
		if frag.Frag.BlockNumber().Cmp(currentUnsealedBlock.Number) != 0 {
			log.Error("NewFrag received with seq > 0 but unexpected block number", "expected", currentUnsealedBlock.Number, "received", frag.Frag.BlockNumber)
			return engine.INVALID, errors.New("unexpected block number")
		}

		// Check frag sequence number == latest_frag_seq_in_current_unsealed_block + 1.
		if !currentUnsealedBlock.IsNextFrag(&frag.Frag) {
			log.Error("NewFrag received with unexpected sequence number", "expected", currentUnsealedBlock.LastSequenceNumber+1, "received", frag.Frag.Seq)
			return engine.INVALID, errors.New("unexpected sequence number")
		}
	}

	return api.newFragV0(frag)
}

func (api *ConsensusAPI) newFragV0(frag engine.SignedNewFrag) (string, error) {
	var unsealedBlock *types.UnsealedBlock

	// 1. if frag.seq == 0
	//     a. start an unsealed block.
	//    else
	//     a. fetch the current unsealed block
	if frag.Frag.Seq == 0 {
		unsealedBlock = types.NewUnsealedBlock(frag.Frag.BlockNumber())
		api.eth.BlockChain().SetCurrentUnsealedBlock(unsealedBlock)
	} else {
		unsealedBlock = api.eth.BlockChain().CurrentUnsealedBlock()
	}

	// 2. Insert frag into the unsealed block
	err := api.eth.BlockChain().InsertNewFrag(frag.Frag)
	if err != nil {
		log.Error("Error inserting new frag into unsealed block", "frag", frag.Frag, "unsealedBlock", unsealedBlock, "error", err)
		return engine.INVALID, err
	}

	// 3. If frag.IsLast, seal the unsealed block
	if frag.Frag.IsLast {
		engine.SealBlock(unsealedBlock)
>>>>>>> 74badda9
	}

	// 4. Response (we still need to define how we'll response)
	// TODO: figure out if we want to respond with more data
	return engine.VALID, nil
<<<<<<< HEAD
}

func (api *ConsensusAPI) SealFragV0(frag engine.SignedSeal) error {
	// TODO: Validations
	// -1. Check signature (this won't be necessary if we agree on not receiving the envelope but its data)
	// 0. Gas used < gas limit
	// 1. Check the total frags is correct
	// 2. Seal the UnsealedBlock
	// 3. Check the block number
	// 4. Check the parent hash
	// 5. Compute and check the block hash (*)
	// 6. Compute and check the state root (*)
	// 7. Compute and check the transactions root (*)
	// 8. Compute and check the receipts root (*)
	//
	// (*) double check if we need to compute since we should already know the last new frag sent
	return api.sealFragV0(frag)
}

func (api *ConsensusAPI) sealFragV0(frag engine.SignedSeal) error {
	// TODO:
	// 1. Commit the seal
	// 2. Response (we still need to define how we'll response)
	log.Info("(api *ConsensusAPI) sealFragV0", frag)
=======
}

func (api *ConsensusAPI) SealFragV0(seal engine.SignedSeal) error {
	// TODO: Validations
	// Check the total frags is correct

	sealedBlock := api.eth.BlockChain().GetBlockByNumber(seal.Seal.BlockNumber)

	if sealedBlock == nil {
		error := fmt.Errorf("sealed block %v not found", seal.Seal.BlockNumber)
		log.Error("SealFragV0 failed", "error", error)
		return error
	}

	if sealedBlock.Hash().Cmp(seal.Seal.BlockHash) != 0 {
		error := fmt.Errorf("block hash mismatch, expected %v, got %v", sealedBlock.Hash(), seal.Seal.BlockHash)
		log.Error("SealFragV0 failed", "error", error)
		return error
	}

	if sealedBlock.ParentHash().Cmp(seal.Seal.ParentHash) != 0 {
		error := fmt.Errorf("parent hash mismatch, expected %v, got %v", sealedBlock.ParentHash(), seal.Seal.ParentHash)
		log.Error("SealFragV0 failed", "error", error)
		return error
	}

	if sealedBlock.Root().Cmp(seal.Seal.StateRoot) != 0 {
		error := fmt.Errorf("state root mismatch, expected %v, got %v", sealedBlock.Root(), seal.Seal.StateRoot)
		log.Error("SealFragV0 failed", "error", error)
		return error
	}

	if sealedBlock.TxHash().Cmp(seal.Seal.TransactionsRoot) != 0 {
		error := fmt.Errorf("transactions root mismatch, expected %v, got %v", sealedBlock.TxHash(), seal.Seal.TransactionsRoot)
		log.Error("SealFragV0 failed", "error", error)
		return error
	}

	if sealedBlock.ReceiptHash().Cmp(seal.Seal.ReceiptsRoot) != 0 {
		error := fmt.Errorf("receipts root mismatch, expected %v, got %v", sealedBlock.ReceiptHash(), seal.Seal.ReceiptsRoot)
		log.Error("SealFragV0 failed", "error", error)
		return error
	}

	if sealedBlock.GasUsed() != seal.Seal.GasUsed {
		error := fmt.Errorf("gas used mismatch, expected %v, got %v", sealedBlock.GasUsed(), seal.Seal.GasUsed)
		log.Error("SealFragV0 failed", "error", error)
		return error
	}

	if sealedBlock.GasLimit() != seal.Seal.GasLimit {
		error := fmt.Errorf("gas limit mismatch, expected %v, got %v", sealedBlock.GasLimit(), seal.Seal.GasLimit)
		log.Error("SealFragV0 failed", "error", error)
		return error
	}

	return api.sealFragV0(seal)
}

func (api *ConsensusAPI) sealFragV0(seal engine.SignedSeal) error {
	// TODO:
	// 1. Commit the seal
	// 2. Response (we still need to define how we'll response)
	log.Info("(api *ConsensusAPI) sealFragV0", seal)
	return nil
}

func (api *ConsensusAPI) EnvV0(env engine.SignedEnv) error {
	// TODO: Perform validations
	return api.envV0(env)
}

func (api *ConsensusAPI) envV0(env engine.SignedEnv) error {
	// TODO: Implement
	log.Info("(api *ConsensusAPI) envV0", env)
>>>>>>> 74badda9
	return nil
}

func (api *ConsensusAPI) EnvV0(env engine.SignedEnv) (string, error) {
	parent := api.eth.BlockChain().CurrentBlock()

	if parent == nil {
		error := errors.New("there's no parent block")
		log.Error(error.Error())
		return engine.INVALID, error
	}

	// Check that there's no unsealed block in progress
	if api.eth.BlockChain().CurrentUnsealedBlock() != nil {
		error := errors.New("cannot open a new unsealed block while there's one already in progress")
		log.Error(error.Error())
		return engine.INVALID, error
	}

	expectedBlockNumber := parent.Number.Uint64() + 1

	// Check the block number
	if env.Env.Number != expectedBlockNumber {
		error := fmt.Errorf("env block number doesn't match expected block number, expected %d, received %d", expectedBlockNumber, env.Env.Number)
		log.Error(error.Error())
		return engine.INVALID, error
	}

	// Check the timestamp
	if env.Env.Timestamp < parent.Time {
		error := fmt.Errorf("env timestamp is lower than parent block timestamp, parent timestamp %d, env timestamp %d", parent.Time, env.Env.Timestamp)
		log.Error(error.Error())
		return engine.INVALID, error
	}

	return api.envV0(env)
}

func (api *ConsensusAPI) envV0(env engine.SignedEnv) (string, error) {
	blockEnv := (*types.Env)(&env.Env)
	if blockEnv == nil {
		error := errors.New("nil env")
		log.Error(error.Error())
		return engine.INVALID, error
	}

	unsealedBlock := types.NewUnsealedBlock((*types.Env)(&env.Env))
	if unsealedBlock == nil {
		error := errors.New("nil unsealed block")
		log.Error(error.Error())
		return engine.INVALID, error
	}

	err := api.eth.BlockChain().SetCurrentUnsealedBlock(unsealedBlock)

	return engine.VALID, err
}<|MERGE_RESOLUTION|>--- conflicted
+++ resolved
@@ -21,7 +21,6 @@
 	"bytes"
 	"errors"
 	"fmt"
-	"math/big"
 	"strconv"
 	"sync"
 	"time"
@@ -1344,7 +1343,6 @@
 func (api *ConsensusAPI) NewFragV0(frag engine.SignedNewFrag) (string, error) {
 	// TODO: Validations
 	// - Check signature (this won't be necessary if we agree on not receiving the envelope but its data)
-<<<<<<< HEAD
 
 	currentUnsealedBlock := api.eth.BlockChain().CurrentUnsealedBlock()
 
@@ -1382,103 +1380,11 @@
 
 	if f.Frag.IsLast {
 		engine.SealBlock(ub)
-=======
-
-	currentUnsealedBlock := api.eth.BlockChain().CurrentUnsealedBlock()
-
-	if frag.Frag.IsFirst() {
-		// Check there's no unsealed block in progress.
-		if types.IsOpened(currentUnsealedBlock) {
-			log.Error("NewFrag received with seq 0 but there's an unsealed block in progress")
-			return engine.INVALID, errors.New("current block was not sealed")
-		}
-
-		// Check frag block number == current_head_block_number + 1.
-		expected_block_number := new(big.Int)
-		expected_block_number.Add(api.eth.BlockChain().CurrentBlock().Number, big.NewInt(1))
-		if frag.Frag.BlockNumber().Cmp(expected_block_number) != 0 {
-			log.Error("NewFrag received with seq 0 but unexpected block number", "expected", expected_block_number, "received", frag.Frag.BlockNumber)
-			return engine.INVALID, errors.New("unexpected block number")
-		}
-	} else {
-		// Check that the current last frag does not have the IsLast flag set.
-		if !types.IsOpened(currentUnsealedBlock) {
-			log.Error("NewFrag received with seq > 0 but there's no unsealed block in progress")
-			return engine.INVALID, errors.New("current block was not started")
-		}
-
-		// Check frag block number matches the current unsealed block number
-		if frag.Frag.BlockNumber().Cmp(currentUnsealedBlock.Number) != 0 {
-			log.Error("NewFrag received with seq > 0 but unexpected block number", "expected", currentUnsealedBlock.Number, "received", frag.Frag.BlockNumber)
-			return engine.INVALID, errors.New("unexpected block number")
-		}
-
-		// Check frag sequence number == latest_frag_seq_in_current_unsealed_block + 1.
-		if !currentUnsealedBlock.IsNextFrag(&frag.Frag) {
-			log.Error("NewFrag received with unexpected sequence number", "expected", currentUnsealedBlock.LastSequenceNumber+1, "received", frag.Frag.Seq)
-			return engine.INVALID, errors.New("unexpected sequence number")
-		}
-	}
-
-	return api.newFragV0(frag)
-}
-
-func (api *ConsensusAPI) newFragV0(frag engine.SignedNewFrag) (string, error) {
-	var unsealedBlock *types.UnsealedBlock
-
-	// 1. if frag.seq == 0
-	//     a. start an unsealed block.
-	//    else
-	//     a. fetch the current unsealed block
-	if frag.Frag.Seq == 0 {
-		unsealedBlock = types.NewUnsealedBlock(frag.Frag.BlockNumber())
-		api.eth.BlockChain().SetCurrentUnsealedBlock(unsealedBlock)
-	} else {
-		unsealedBlock = api.eth.BlockChain().CurrentUnsealedBlock()
-	}
-
-	// 2. Insert frag into the unsealed block
-	err := api.eth.BlockChain().InsertNewFrag(frag.Frag)
-	if err != nil {
-		log.Error("Error inserting new frag into unsealed block", "frag", frag.Frag, "unsealedBlock", unsealedBlock, "error", err)
-		return engine.INVALID, err
-	}
-
-	// 3. If frag.IsLast, seal the unsealed block
-	if frag.Frag.IsLast {
-		engine.SealBlock(unsealedBlock)
->>>>>>> 74badda9
 	}
 
 	// 4. Response (we still need to define how we'll response)
 	// TODO: figure out if we want to respond with more data
 	return engine.VALID, nil
-<<<<<<< HEAD
-}
-
-func (api *ConsensusAPI) SealFragV0(frag engine.SignedSeal) error {
-	// TODO: Validations
-	// -1. Check signature (this won't be necessary if we agree on not receiving the envelope but its data)
-	// 0. Gas used < gas limit
-	// 1. Check the total frags is correct
-	// 2. Seal the UnsealedBlock
-	// 3. Check the block number
-	// 4. Check the parent hash
-	// 5. Compute and check the block hash (*)
-	// 6. Compute and check the state root (*)
-	// 7. Compute and check the transactions root (*)
-	// 8. Compute and check the receipts root (*)
-	//
-	// (*) double check if we need to compute since we should already know the last new frag sent
-	return api.sealFragV0(frag)
-}
-
-func (api *ConsensusAPI) sealFragV0(frag engine.SignedSeal) error {
-	// TODO:
-	// 1. Commit the seal
-	// 2. Response (we still need to define how we'll response)
-	log.Info("(api *ConsensusAPI) sealFragV0", frag)
-=======
 }
 
 func (api *ConsensusAPI) SealFragV0(seal engine.SignedSeal) error {
@@ -1546,18 +1452,6 @@
 	return nil
 }
 
-func (api *ConsensusAPI) EnvV0(env engine.SignedEnv) error {
-	// TODO: Perform validations
-	return api.envV0(env)
-}
-
-func (api *ConsensusAPI) envV0(env engine.SignedEnv) error {
-	// TODO: Implement
-	log.Info("(api *ConsensusAPI) envV0", env)
->>>>>>> 74badda9
-	return nil
-}
-
 func (api *ConsensusAPI) EnvV0(env engine.SignedEnv) (string, error) {
 	parent := api.eth.BlockChain().CurrentBlock()
 

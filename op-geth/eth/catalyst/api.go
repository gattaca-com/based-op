// Copyright 2021 The go-ethereum Authors
// This file is part of the go-ethereum library.
//
// The go-ethereum library is free software: you can redistribute it and/or modify
// it under the terms of the GNU Lesser General Public License as published by
// the Free Software Foundation, either version 3 of the License, or
// (at your option) any later version.
//
// The go-ethereum library is distributed in the hope that it will be useful,
// but WITHOUT ANY WARRANTY; without even the implied warranty of
// MERCHANTABILITY or FITNESS FOR A PARTICULAR PURPOSE. See the
// GNU Lesser General Public License for more details.
//
// You should have received a copy of the GNU Lesser General Public License
// along with the go-ethereum library. If not, see <http://www.gnu.org/licenses/>.

// Package catalyst implements the temporary eth1/eth2 RPC integration.
package catalyst

import (
	"bytes"
	"errors"
	"fmt"
	"math/big"
	"strconv"
	"sync"
	"time"

	"github.com/ethereum/go-ethereum/beacon/engine"
	"github.com/ethereum/go-ethereum/common"
	"github.com/ethereum/go-ethereum/common/hexutil"
	"github.com/ethereum/go-ethereum/consensus/misc/eip1559"
	"github.com/ethereum/go-ethereum/core"
	"github.com/ethereum/go-ethereum/core/rawdb"
	"github.com/ethereum/go-ethereum/core/stateless"
	"github.com/ethereum/go-ethereum/core/types"
	"github.com/ethereum/go-ethereum/eth"
	"github.com/ethereum/go-ethereum/eth/downloader"
	"github.com/ethereum/go-ethereum/internal/version"
	"github.com/ethereum/go-ethereum/log"
	"github.com/ethereum/go-ethereum/miner"
	"github.com/ethereum/go-ethereum/node"
	"github.com/ethereum/go-ethereum/params"
	"github.com/ethereum/go-ethereum/params/forks"
	"github.com/ethereum/go-ethereum/rlp"
	"github.com/ethereum/go-ethereum/rpc"
)

// Register adds the engine API to the full node.
func Register(stack *node.Node, backend *eth.Ethereum) error {
	log.Warn("Engine API enabled", "protocol", "eth")
	stack.RegisterAPIs([]rpc.API{
		{
			Namespace:     "engine",
			Service:       NewConsensusAPI(backend),
			Authenticated: true,
		},
	})
	return nil
}

const (
	// invalidBlockHitEviction is the number of times an invalid block can be
	// referenced in forkchoice update or new payload before it is attempted
	// to be reprocessed again.
	invalidBlockHitEviction = 128

	// invalidTipsetsCap is the max number of recent block hashes tracked that
	// have lead to some bad ancestor block. It's just an OOM protection.
	invalidTipsetsCap = 512

	// beaconUpdateStartupTimeout is the time to wait for a beacon client to get
	// attached before starting to issue warnings.
	beaconUpdateStartupTimeout = 30 * time.Second

	// beaconUpdateConsensusTimeout is the max time allowed for a beacon client
	// to send a consensus update before it's considered offline and the user is
	// warned.
	beaconUpdateConsensusTimeout = 2 * time.Minute

	// beaconUpdateWarnFrequency is the frequency at which to warn the user that
	// the beacon client is offline.
	beaconUpdateWarnFrequency = 5 * time.Minute
)

// All methods provided over the engine endpoint.
var caps = []string{
	"engine_forkchoiceUpdatedV1",
	"engine_forkchoiceUpdatedV2",
	"engine_forkchoiceUpdatedV3",
	"engine_forkchoiceUpdatedWithWitnessV1",
	"engine_forkchoiceUpdatedWithWitnessV2",
	"engine_forkchoiceUpdatedWithWitnessV3",
	"engine_exchangeTransitionConfigurationV1",
	"engine_getPayloadV1",
	"engine_getPayloadV2",
	"engine_getPayloadV3",
	"engine_getPayloadV4",
	"engine_newPayloadV1",
	"engine_newPayloadV2",
	"engine_newPayloadV3",
	"engine_newPayloadV4",
	"engine_newPayloadWithWitnessV1",
	"engine_newPayloadWithWitnessV2",
	"engine_newPayloadWithWitnessV3",
	"engine_newPayloadWithWitnessV4",
	"engine_executeStatelessPayloadV1",
	"engine_executeStatelessPayloadV2",
	"engine_executeStatelessPayloadV3",
	"engine_executeStatelessPayloadV4",
	"engine_getPayloadBodiesByHashV1",
	"engine_getPayloadBodiesByHashV2",
	"engine_getPayloadBodiesByRangeV1",
	"engine_getPayloadBodiesByRangeV2",
	"engine_getClientVersionV1",
	"engine_newFragV0",
	"engine_sealFragV0",
	"engine_envV0",
}

type ConsensusAPI struct {
	eth *eth.Ethereum

	remoteBlocks *headerQueue  // Cache of remote payloads received
	localBlocks  *payloadQueue // Cache of local payloads generated

	// The forkchoice update and new payload method require us to return the
	// latest valid hash in an invalid chain. To support that return, we need
	// to track historical bad blocks as well as bad tipsets in case a chain
	// is constantly built on it.
	//
	// There are a few important caveats in this mechanism:
	//   - The bad block tracking is ephemeral, in-memory only. We must never
	//     persist any bad block information to disk as a bug in Geth could end
	//     up blocking a valid chain, even if a later Geth update would accept
	//     it.
	//   - Bad blocks will get forgotten after a certain threshold of import
	//     attempts and will be retried. The rationale is that if the network
	//     really-really-really tries to feed us a block, we should give it a
	//     new chance, perhaps us being racey instead of the block being legit
	//     bad (this happened in Geth at a point with import vs. pending race).
	//   - Tracking all the blocks built on top of the bad one could be a bit
	//     problematic, so we will only track the head chain segment of a bad
	//     chain to allow discarding progressing bad chains and side chains,
	//     without tracking too much bad data.
	invalidBlocksHits map[common.Hash]int           // Ephemeral cache to track invalid blocks and their hit count
	invalidTipsets    map[common.Hash]*types.Header // Ephemeral cache to track invalid tipsets and their bad ancestor
	invalidLock       sync.Mutex                    // Protects the invalid maps from concurrent access

	// Geth can appear to be stuck or do strange things if the beacon client is
	// offline or is sending us strange data. Stash some update stats away so
	// that we can warn the user and not have them open issues on our tracker.
	lastTransitionUpdate time.Time
	lastTransitionLock   sync.Mutex
	lastForkchoiceUpdate time.Time
	lastForkchoiceLock   sync.Mutex
	lastNewPayloadUpdate time.Time
	lastNewPayloadLock   sync.Mutex

	forkchoiceLock sync.Mutex // Lock for the forkChoiceUpdated method
	newPayloadLock sync.Mutex // Lock for the NewPayload method

	newFragLock  sync.Mutex // Lock for the NewFrag method
	sealFragLock sync.Mutex // Lock for the SealFrag method
	envLock      sync.Mutex // Lock for the env method
}

// NewConsensusAPI creates a new consensus api for the given backend.
// The underlying blockchain needs to have a valid terminal total difficulty set.
func NewConsensusAPI(eth *eth.Ethereum) *ConsensusAPI {
	api := newConsensusAPIWithoutHeartbeat(eth)
	go api.heartbeat()
	return api
}

// newConsensusAPIWithoutHeartbeat creates a new consensus api for the SimulatedBeacon Node.
func newConsensusAPIWithoutHeartbeat(eth *eth.Ethereum) *ConsensusAPI {
	if eth.BlockChain().Config().TerminalTotalDifficulty == nil {
		log.Warn("Engine API started but chain not configured for merge yet")
	}
	api := &ConsensusAPI{
		eth:               eth,
		remoteBlocks:      newHeaderQueue(),
		localBlocks:       newPayloadQueue(),
		invalidBlocksHits: make(map[common.Hash]int),
		invalidTipsets:    make(map[common.Hash]*types.Header),
	}
	eth.Downloader().SetBadBlockCallback(api.setInvalidAncestor)
	return api
}

// ForkchoiceUpdatedV1 has several responsibilities:
//
// We try to set our blockchain to the headBlock.
//
// If the method is called with an empty head block: we return success, which can be used
// to check if the engine API is enabled.
//
// If the total difficulty was not reached: we return INVALID.
//
// If the finalizedBlockHash is set: we check if we have the finalizedBlockHash in our db,
// if not we start a sync.
//
// If there are payloadAttributes: we try to assemble a block with the payloadAttributes
// and return its payloadID.
func (api *ConsensusAPI) ForkchoiceUpdatedV1(update engine.ForkchoiceStateV1, payloadAttributes *engine.PayloadAttributes) (engine.ForkChoiceResponse, error) {
	if payloadAttributes != nil {
		if payloadAttributes.Withdrawals != nil || payloadAttributes.BeaconRoot != nil {
			return engine.STATUS_INVALID, engine.InvalidParams.With(errors.New("withdrawals and beacon root not supported in V1"))
		}
		if api.eth.BlockChain().Config().IsShanghai(api.eth.BlockChain().Config().LondonBlock, payloadAttributes.Timestamp) {
			return engine.STATUS_INVALID, engine.InvalidParams.With(errors.New("forkChoiceUpdateV1 called post-shanghai"))
		}
	}
	return api.forkchoiceUpdated(update, payloadAttributes, engine.PayloadV1, false)
}

// ForkchoiceUpdatedV2 is equivalent to V1 with the addition of withdrawals in the payload
// attributes. It supports both PayloadAttributesV1 and PayloadAttributesV2.
func (api *ConsensusAPI) ForkchoiceUpdatedV2(update engine.ForkchoiceStateV1, params *engine.PayloadAttributes) (engine.ForkChoiceResponse, error) {
	if params != nil {
		if params.BeaconRoot != nil {
			return engine.STATUS_INVALID, engine.InvalidPayloadAttributes.With(errors.New("unexpected beacon root"))
		}
		switch api.eth.BlockChain().Config().LatestFork(params.Timestamp) {
		case forks.Paris:
			if params.Withdrawals != nil {
				return engine.STATUS_INVALID, engine.InvalidPayloadAttributes.With(errors.New("withdrawals before shanghai"))
			}
		case forks.Shanghai:
			if params.Withdrawals == nil {
				return engine.STATUS_INVALID, engine.InvalidPayloadAttributes.With(errors.New("missing withdrawals"))
			}
		default:
			return engine.STATUS_INVALID, engine.UnsupportedFork.With(errors.New("forkchoiceUpdatedV2 must only be called with paris and shanghai payloads"))
		}
	}
	return api.forkchoiceUpdated(update, params, engine.PayloadV2, false)
}

// ForkchoiceUpdatedV3 is equivalent to V2 with the addition of parent beacon block root
// in the payload attributes. It supports only PayloadAttributesV3.
func (api *ConsensusAPI) ForkchoiceUpdatedV3(update engine.ForkchoiceStateV1, params *engine.PayloadAttributes) (engine.ForkChoiceResponse, error) {
	if params != nil {
		if params.Withdrawals == nil {
			return engine.STATUS_INVALID, engine.InvalidPayloadAttributes.With(errors.New("missing withdrawals"))
		}
		if params.BeaconRoot == nil {
			return engine.STATUS_INVALID, engine.InvalidPayloadAttributes.With(errors.New("missing beacon root"))
		}
		if api.eth.BlockChain().Config().LatestFork(params.Timestamp) != forks.Cancun && api.eth.BlockChain().Config().LatestFork(params.Timestamp) != forks.Prague {
			return engine.STATUS_INVALID, engine.UnsupportedFork.With(errors.New("forkchoiceUpdatedV3 must only be called for cancun payloads"))
		}
	}
	// TODO(matt): the spec requires that fcu is applied when called on a valid
	// hash, even if params are wrong. To do this we need to split up
	// forkchoiceUpdate into a function that only updates the head and then a
	// function that kicks off block construction.
	return api.forkchoiceUpdated(update, params, engine.PayloadV3, false)
}

// ForkchoiceUpdatedWithWitnessV1 is analogous to ForkchoiceUpdatedV1, only it
// generates an execution witness too if block building was requested.
func (api *ConsensusAPI) ForkchoiceUpdatedWithWitnessV1(update engine.ForkchoiceStateV1, payloadAttributes *engine.PayloadAttributes) (engine.ForkChoiceResponse, error) {
	if payloadAttributes != nil {
		if payloadAttributes.Withdrawals != nil || payloadAttributes.BeaconRoot != nil {
			return engine.STATUS_INVALID, engine.InvalidParams.With(errors.New("withdrawals and beacon root not supported in V1"))
		}
		if api.eth.BlockChain().Config().IsShanghai(api.eth.BlockChain().Config().LondonBlock, payloadAttributes.Timestamp) {
			return engine.STATUS_INVALID, engine.InvalidParams.With(errors.New("forkChoiceUpdateV1 called post-shanghai"))
		}
	}
	return api.forkchoiceUpdated(update, payloadAttributes, engine.PayloadV1, true)
}

// ForkchoiceUpdatedWithWitnessV2 is analogous to ForkchoiceUpdatedV2, only it
// generates an execution witness too if block building was requested.
func (api *ConsensusAPI) ForkchoiceUpdatedWithWitnessV2(update engine.ForkchoiceStateV1, params *engine.PayloadAttributes) (engine.ForkChoiceResponse, error) {
	if params != nil {
		if params.BeaconRoot != nil {
			return engine.STATUS_INVALID, engine.InvalidPayloadAttributes.With(errors.New("unexpected beacon root"))
		}
		switch api.eth.BlockChain().Config().LatestFork(params.Timestamp) {
		case forks.Paris:
			if params.Withdrawals != nil {
				return engine.STATUS_INVALID, engine.InvalidPayloadAttributes.With(errors.New("withdrawals before shanghai"))
			}
		case forks.Shanghai:
			if params.Withdrawals == nil {
				return engine.STATUS_INVALID, engine.InvalidPayloadAttributes.With(errors.New("missing withdrawals"))
			}
		default:
			return engine.STATUS_INVALID, engine.UnsupportedFork.With(errors.New("forkchoiceUpdatedV2 must only be called with paris and shanghai payloads"))
		}
	}
	return api.forkchoiceUpdated(update, params, engine.PayloadV2, true)
}

// ForkchoiceUpdatedWithWitnessV3 is analogous to ForkchoiceUpdatedV3, only it
// generates an execution witness too if block building was requested.
func (api *ConsensusAPI) ForkchoiceUpdatedWithWitnessV3(update engine.ForkchoiceStateV1, params *engine.PayloadAttributes) (engine.ForkChoiceResponse, error) {
	if params != nil {
		if params.Withdrawals == nil {
			return engine.STATUS_INVALID, engine.InvalidPayloadAttributes.With(errors.New("missing withdrawals"))
		}
		if params.BeaconRoot == nil {
			return engine.STATUS_INVALID, engine.InvalidPayloadAttributes.With(errors.New("missing beacon root"))
		}
		if api.eth.BlockChain().Config().LatestFork(params.Timestamp) != forks.Cancun && api.eth.BlockChain().Config().LatestFork(params.Timestamp) != forks.Prague {
			return engine.STATUS_INVALID, engine.UnsupportedFork.With(errors.New("forkchoiceUpdatedV3 must only be called for cancun payloads"))
		}
	}
	// TODO(matt): the spec requires that fcu is applied when called on a valid
	// hash, even if params are wrong. To do this we need to split up
	// forkchoiceUpdate into a function that only updates the head and then a
	// function that kicks off block construction.
	return api.forkchoiceUpdated(update, params, engine.PayloadV3, true)
}

func (api *ConsensusAPI) forkchoiceUpdated(update engine.ForkchoiceStateV1, payloadAttributes *engine.PayloadAttributes, payloadVersion engine.PayloadVersion, payloadWitness bool) (engine.ForkChoiceResponse, error) {
	api.forkchoiceLock.Lock()
	defer api.forkchoiceLock.Unlock()

	log.Trace("Engine API request received", "method", "ForkchoiceUpdated", "head", update.HeadBlockHash, "finalized", update.FinalizedBlockHash, "safe", update.SafeBlockHash)
	if update.HeadBlockHash == (common.Hash{}) {
		log.Warn("Forkchoice requested update to zero hash")
		return engine.STATUS_INVALID, nil // TODO(karalabe): Why does someone send us this?
	}
	// Stash away the last update to warn the user if the beacon client goes offline
	api.lastForkchoiceLock.Lock()
	api.lastForkchoiceUpdate = time.Now()
	api.lastForkchoiceLock.Unlock()

	// Check whether we have the block yet in our database or not. If not, we'll
	// need to either trigger a sync, or to reject this forkchoice update for a
	// reason.
	block := api.eth.BlockChain().GetBlockByHash(update.HeadBlockHash)
	if block == nil {
		// If this block was previously invalidated, keep rejecting it here too
		if res := api.checkInvalidAncestor(update.HeadBlockHash, update.HeadBlockHash); res != nil {
			return engine.ForkChoiceResponse{PayloadStatus: *res, PayloadID: nil}, nil
		}
		// If the head hash is unknown (was not given to us in a newPayload request),
		// we cannot resolve the header, so not much to do. This could be extended in
		// the future to resolve from the `eth` network, but it's an unexpected case
		// that should be fixed, not papered over.
		header := api.remoteBlocks.get(update.HeadBlockHash)
		if header == nil {
			log.Warn("Forkchoice requested unknown head", "hash", update.HeadBlockHash)
			return engine.STATUS_SYNCING, nil
		}
		// If the finalized hash is known, we can direct the downloader to move
		// potentially more data to the freezer from the get go.
		finalized := api.remoteBlocks.get(update.FinalizedBlockHash)

		// Header advertised via a past newPayload request. Start syncing to it.
		context := []interface{}{"number", header.Number, "hash", header.Hash()}
		if update.FinalizedBlockHash != (common.Hash{}) {
			if finalized == nil {
				context = append(context, []interface{}{"finalized", "unknown"}...)
			} else {
				context = append(context, []interface{}{"finalized", finalized.Number}...)
			}
		}
		log.Info("Forkchoice requested sync to new head", context...)
		if err := api.eth.Downloader().BeaconSync(api.eth.SyncMode(), header, finalized); err != nil {
			return engine.STATUS_SYNCING, err
		}
		return engine.STATUS_SYNCING, nil
	}
	// Block is known locally, just sanity check that the beacon client does not
	// attempt to push us back to before the merge.
	if block.Difficulty().BitLen() > 0 || block.NumberU64() == 0 {
		var (
			td  = api.eth.BlockChain().GetTd(update.HeadBlockHash, block.NumberU64())
			ptd = api.eth.BlockChain().GetTd(block.ParentHash(), block.NumberU64()-1)
			ttd = api.eth.BlockChain().Config().TerminalTotalDifficulty
		)
		if td == nil || (block.NumberU64() > 0 && ptd == nil) {
			log.Error("TDs unavailable for TTD check", "number", block.NumberU64(), "hash", update.HeadBlockHash, "td", td, "parent", block.ParentHash(), "ptd", ptd)
			return engine.STATUS_INVALID, errors.New("TDs unavailable for TDD check")
		}
		if td.Cmp(ttd) < 0 {
			log.Error("Refusing beacon update to pre-merge", "number", block.NumberU64(), "hash", update.HeadBlockHash, "diff", block.Difficulty(), "age", common.PrettyAge(time.Unix(int64(block.Time()), 0)))
			return engine.ForkChoiceResponse{PayloadStatus: engine.INVALID_TERMINAL_BLOCK, PayloadID: nil}, nil
		}
		if block.NumberU64() > 0 && ptd.Cmp(ttd) >= 0 {
			log.Error("Parent block is already post-ttd", "number", block.NumberU64(), "hash", update.HeadBlockHash, "diff", block.Difficulty(), "age", common.PrettyAge(time.Unix(int64(block.Time()), 0)))
			return engine.ForkChoiceResponse{PayloadStatus: engine.INVALID_TERMINAL_BLOCK, PayloadID: nil}, nil
		}
	}
	valid := func(id *engine.PayloadID) engine.ForkChoiceResponse {
		return engine.ForkChoiceResponse{
			PayloadStatus: engine.PayloadStatusV1{Status: engine.VALID, LatestValidHash: &update.HeadBlockHash},
			PayloadID:     id,
		}
	}
	if rawdb.ReadCanonicalHash(api.eth.ChainDb(), block.NumberU64()) != update.HeadBlockHash {
		// Block is not canonical, set head.
		if latestValid, err := api.eth.BlockChain().SetCanonical(block); err != nil {
			return engine.ForkChoiceResponse{PayloadStatus: engine.PayloadStatusV1{Status: engine.INVALID, LatestValidHash: &latestValid}}, err
		}
	} else if api.eth.BlockChain().CurrentBlock().Hash() == update.HeadBlockHash {
		// If the specified head matches with our local head, do nothing and keep
		// generating the payload. It's a special corner case that a few slots are
		// missing and we are requested to generate the payload in slot.
	} else if api.eth.BlockChain().Config().Optimism == nil { // minor Engine API divergence: allow proposers to reorg their own chain
		// If the head block is already in our canonical chain, the beacon client is
		// probably resyncing. Ignore the update.
		log.Info("Ignoring beacon update to old head", "number", block.NumberU64(), "hash", update.HeadBlockHash, "age", common.PrettyAge(time.Unix(int64(block.Time()), 0)), "have", api.eth.BlockChain().CurrentBlock().Number)
		return valid(nil), nil
	}
	api.eth.SetSynced()

	// If the beacon client also advertised a finalized block, mark the local
	// chain final and completely in PoS mode.
	if update.FinalizedBlockHash != (common.Hash{}) {
		// If the finalized block is not in our canonical tree, something is wrong
		finalBlock := api.eth.BlockChain().GetBlockByHash(update.FinalizedBlockHash)
		if finalBlock == nil {
			log.Warn("Final block not available in database", "hash", update.FinalizedBlockHash)
			return engine.STATUS_INVALID, engine.InvalidForkChoiceState.With(errors.New("final block not available in database"))
		} else if rawdb.ReadCanonicalHash(api.eth.ChainDb(), finalBlock.NumberU64()) != update.FinalizedBlockHash {
			log.Warn("Final block not in canonical chain", "number", finalBlock.NumberU64(), "hash", update.FinalizedBlockHash)
			return engine.STATUS_INVALID, engine.InvalidForkChoiceState.With(errors.New("final block not in canonical chain"))
		}
		// Set the finalized block
		api.eth.BlockChain().SetFinalized(finalBlock.Header())
	}
	// Check if the safe block hash is in our canonical tree, if not something is wrong
	if update.SafeBlockHash != (common.Hash{}) {
		safeBlock := api.eth.BlockChain().GetBlockByHash(update.SafeBlockHash)
		if safeBlock == nil {
			log.Warn("Safe block not available in database")
			return engine.STATUS_INVALID, engine.InvalidForkChoiceState.With(errors.New("safe block not available in database"))
		}
		if rawdb.ReadCanonicalHash(api.eth.ChainDb(), safeBlock.NumberU64()) != update.SafeBlockHash {
			log.Warn("Safe block not in canonical chain")
			return engine.STATUS_INVALID, engine.InvalidForkChoiceState.With(errors.New("safe block not in canonical chain"))
		}
		// Set the safe block
		api.eth.BlockChain().SetSafe(safeBlock.Header())
	}
	// If payload generation was requested, create a new block to be potentially
	// sealed by the beacon client. The payload will be requested later, and we
	// will replace it arbitrarily many times in between.

	if payloadAttributes != nil {
		var eip1559Params []byte
		if api.eth.BlockChain().Config().Optimism != nil {
			if payloadAttributes.GasLimit == nil {
				return engine.STATUS_INVALID, engine.InvalidPayloadAttributes.With(errors.New("gasLimit parameter is required"))
			}
			if api.eth.BlockChain().Config().IsHolocene(payloadAttributes.Timestamp) {
				if err := eip1559.ValidateHolocene1559Params(payloadAttributes.EIP1559Params); err != nil {
					return engine.STATUS_INVALID, engine.InvalidPayloadAttributes.With(err)
				}
				eip1559Params = bytes.Clone(payloadAttributes.EIP1559Params)
			} else if len(payloadAttributes.EIP1559Params) != 0 {
				return engine.STATUS_INVALID,
					engine.InvalidPayloadAttributes.With(errors.New("eip155Params not supported prior to Holocene upgrade"))
			}
		}
		transactions := make(types.Transactions, 0, len(payloadAttributes.Transactions))
		for i, otx := range payloadAttributes.Transactions {
			var tx types.Transaction
			if err := tx.UnmarshalBinary(otx); err != nil {
				return engine.STATUS_INVALID, fmt.Errorf("transaction %d is not valid: %v", i, err)
			}
			transactions = append(transactions, &tx)
		}
		args := &miner.BuildPayloadArgs{
			Parent:        update.HeadBlockHash,
			Timestamp:     payloadAttributes.Timestamp,
			FeeRecipient:  payloadAttributes.SuggestedFeeRecipient,
			Random:        payloadAttributes.Random,
			Withdrawals:   payloadAttributes.Withdrawals,
			BeaconRoot:    payloadAttributes.BeaconRoot,
			NoTxPool:      payloadAttributes.NoTxPool,
			Transactions:  transactions,
			GasLimit:      payloadAttributes.GasLimit,
			Version:       payloadVersion,
			EIP1559Params: eip1559Params,
		}
		id := args.Id()
		// If we already are busy generating this work, then we do not need
		// to start a second process.
		if api.localBlocks.has(id) {
			return valid(&id), nil
		}
		payload, err := api.eth.Miner().BuildPayload(args, payloadWitness)
		if err != nil {
			log.Error("Failed to build payload", "err", err)
			return valid(nil), engine.InvalidPayloadAttributes.With(err)
		}
		api.localBlocks.put(id, payload)
		return valid(&id), nil
	}
	return valid(nil), nil
}

// ExchangeTransitionConfigurationV1 checks the given configuration against
// the configuration of the node.
func (api *ConsensusAPI) ExchangeTransitionConfigurationV1(config engine.TransitionConfigurationV1) (*engine.TransitionConfigurationV1, error) {
	log.Trace("Engine API request received", "method", "ExchangeTransitionConfiguration", "ttd", config.TerminalTotalDifficulty)
	if config.TerminalTotalDifficulty == nil {
		return nil, errors.New("invalid terminal total difficulty")
	}
	// Stash away the last update to warn the user if the beacon client goes offline
	api.lastTransitionLock.Lock()
	api.lastTransitionUpdate = time.Now()
	api.lastTransitionLock.Unlock()

	ttd := api.eth.BlockChain().Config().TerminalTotalDifficulty
	if ttd == nil || ttd.Cmp(config.TerminalTotalDifficulty.ToInt()) != 0 {
		log.Warn("Invalid TTD configured", "geth", ttd, "beacon", config.TerminalTotalDifficulty)
		return nil, fmt.Errorf("invalid ttd: execution %v consensus %v", ttd, config.TerminalTotalDifficulty)
	}
	if config.TerminalBlockHash != (common.Hash{}) {
		if hash := api.eth.BlockChain().GetCanonicalHash(uint64(config.TerminalBlockNumber)); hash == config.TerminalBlockHash {
			return &engine.TransitionConfigurationV1{
				TerminalTotalDifficulty: (*hexutil.Big)(ttd),
				TerminalBlockHash:       config.TerminalBlockHash,
				TerminalBlockNumber:     config.TerminalBlockNumber,
			}, nil
		}
		return nil, errors.New("invalid terminal block hash")
	}
	return &engine.TransitionConfigurationV1{TerminalTotalDifficulty: (*hexutil.Big)(ttd)}, nil
}

// GetPayloadV1 returns a cached payload by id.
func (api *ConsensusAPI) GetPayloadV1(payloadID engine.PayloadID) (*engine.ExecutableData, error) {
	if !payloadID.Is(engine.PayloadV1) {
		return nil, engine.UnsupportedFork
	}
	data, err := api.getPayload(payloadID, false)
	if err != nil {
		return nil, err
	}
	return data.ExecutionPayload, nil
}

// GetPayloadV2 returns a cached payload by id.
func (api *ConsensusAPI) GetPayloadV2(payloadID engine.PayloadID) (*engine.ExecutionPayloadEnvelope, error) {
	if !payloadID.Is(engine.PayloadV1, engine.PayloadV2) {
		return nil, engine.UnsupportedFork
	}
	return api.getPayload(payloadID, false)
}

// GetPayloadV3 returns a cached payload by id.
func (api *ConsensusAPI) GetPayloadV3(payloadID engine.PayloadID) (*engine.ExecutionPayloadEnvelope, error) {
	if !payloadID.Is(engine.PayloadV3) {
		return nil, engine.UnsupportedFork
	}
	return api.getPayload(payloadID, false)
}

// GetPayloadV4 returns a cached payload by id.
func (api *ConsensusAPI) GetPayloadV4(payloadID engine.PayloadID) (*engine.ExecutionPayloadEnvelope, error) {
	if !payloadID.Is(engine.PayloadV3) {
		return nil, engine.UnsupportedFork
	}
	return api.getPayload(payloadID, false)
}

func (api *ConsensusAPI) getPayload(payloadID engine.PayloadID, full bool) (*engine.ExecutionPayloadEnvelope, error) {
	log.Trace("Engine API request received", "method", "GetPayload", "id", payloadID)
	data := api.localBlocks.get(payloadID, full)
	if data == nil {
		return nil, engine.UnknownPayload
	}
	return data, nil
}

// NewPayloadV1 creates an Eth1 block, inserts it in the chain, and returns the status of the chain.
func (api *ConsensusAPI) NewPayloadV1(params engine.ExecutableData) (engine.PayloadStatusV1, error) {
	if params.Withdrawals != nil {
		return engine.PayloadStatusV1{Status: engine.INVALID}, engine.InvalidParams.With(errors.New("withdrawals not supported in V1"))
	}
	return api.newPayload(params, nil, nil, false)
}

// NewPayloadV2 creates an Eth1 block, inserts it in the chain, and returns the status of the chain.
func (api *ConsensusAPI) NewPayloadV2(params engine.ExecutableData) (engine.PayloadStatusV1, error) {
	if api.eth.BlockChain().Config().IsCancun(api.eth.BlockChain().Config().LondonBlock, params.Timestamp) {
		return engine.PayloadStatusV1{Status: engine.INVALID}, engine.InvalidParams.With(errors.New("can't use newPayloadV2 post-cancun"))
	}
	if api.eth.BlockChain().Config().LatestFork(params.Timestamp) == forks.Shanghai {
		if params.Withdrawals == nil {
			return engine.PayloadStatusV1{Status: engine.INVALID}, engine.InvalidParams.With(errors.New("nil withdrawals post-shanghai"))
		}
	} else {
		if params.Withdrawals != nil {
			return engine.PayloadStatusV1{Status: engine.INVALID}, engine.InvalidParams.With(errors.New("non-nil withdrawals pre-shanghai"))
		}
	}
	if params.ExcessBlobGas != nil {
		return engine.PayloadStatusV1{Status: engine.INVALID}, engine.InvalidParams.With(errors.New("non-nil excessBlobGas pre-cancun"))
	}
	if params.BlobGasUsed != nil {
		return engine.PayloadStatusV1{Status: engine.INVALID}, engine.InvalidParams.With(errors.New("non-nil blobGasUsed pre-cancun"))
	}
	return api.newPayload(params, nil, nil, false)
}

// NewPayloadV3 creates an Eth1 block, inserts it in the chain, and returns the status of the chain.
func (api *ConsensusAPI) NewPayloadV3(params engine.ExecutableData, versionedHashes []common.Hash, beaconRoot *common.Hash) (engine.PayloadStatusV1, error) {
	if params.Withdrawals == nil {
		return engine.PayloadStatusV1{Status: engine.INVALID}, engine.InvalidParams.With(errors.New("nil withdrawals post-shanghai"))
	}
	if params.ExcessBlobGas == nil {
		return engine.PayloadStatusV1{Status: engine.INVALID}, engine.InvalidParams.With(errors.New("nil excessBlobGas post-cancun"))
	}
	if params.BlobGasUsed == nil {
		return engine.PayloadStatusV1{Status: engine.INVALID}, engine.InvalidParams.With(errors.New("nil blobGasUsed post-cancun"))
	}

	if versionedHashes == nil {
		return engine.PayloadStatusV1{Status: engine.INVALID}, engine.InvalidParams.With(errors.New("nil versionedHashes post-cancun"))
	}
	if beaconRoot == nil {
		return engine.PayloadStatusV1{Status: engine.INVALID}, engine.InvalidParams.With(errors.New("nil beaconRoot post-cancun"))
	}

	if api.eth.BlockChain().Config().LatestFork(params.Timestamp) != forks.Cancun {
		return engine.PayloadStatusV1{Status: engine.INVALID}, engine.UnsupportedFork.With(errors.New("newPayloadV3 must only be called for cancun payloads"))
	}
	return api.newPayload(params, versionedHashes, beaconRoot, false)
}

// NewPayloadV4 creates an Eth1 block, inserts it in the chain, and returns the status of the chain.
// NewPayloadV4 creates an Eth1 block, inserts it in the chain, and returns the status of the chain.
func (api *ConsensusAPI) NewPayloadV4(params engine.ExecutableData, versionedHashes []common.Hash, beaconRoot *common.Hash) (engine.PayloadStatusV1, error) {
	if params.Withdrawals == nil {
		return engine.PayloadStatusV1{Status: engine.INVALID}, engine.InvalidParams.With(errors.New("nil withdrawals post-shanghai"))
	}
	if params.ExcessBlobGas == nil {
		return engine.PayloadStatusV1{Status: engine.INVALID}, engine.InvalidParams.With(errors.New("nil excessBlobGas post-cancun"))
	}
	if params.BlobGasUsed == nil {
		return engine.PayloadStatusV1{Status: engine.INVALID}, engine.InvalidParams.With(errors.New("nil blobGasUsed post-cancun"))
	}
	if params.Deposits == nil {
		return engine.PayloadStatusV1{Status: engine.INVALID}, engine.InvalidParams.With(errors.New("nil deposits post-prague"))
	}

	if versionedHashes == nil {
		return engine.PayloadStatusV1{Status: engine.INVALID}, engine.InvalidParams.With(errors.New("nil versionedHashes post-cancun"))
	}
	if beaconRoot == nil {
		return engine.PayloadStatusV1{Status: engine.INVALID}, engine.InvalidParams.With(errors.New("nil beaconRoot post-cancun"))
	}

	if api.eth.BlockChain().Config().LatestFork(params.Timestamp) != forks.Prague {
		return engine.PayloadStatusV1{Status: engine.INVALID}, engine.UnsupportedFork.With(errors.New("newPayloadV4 must only be called for prague payloads"))
	}
	return api.newPayload(params, versionedHashes, beaconRoot, false)
}

// NewPayloadWithWitnessV1 is analogous to NewPayloadV1, only it also generates
// and returns a stateless witness after running the payload.
func (api *ConsensusAPI) NewPayloadWithWitnessV1(params engine.ExecutableData) (engine.PayloadStatusV1, error) {
	if params.Withdrawals != nil {
		return engine.PayloadStatusV1{Status: engine.INVALID}, engine.InvalidParams.With(errors.New("withdrawals not supported in V1"))
	}
	return api.newPayload(params, nil, nil, true)
}

// NewPayloadWithWitnessV2 is analogous to NewPayloadV2, only it also generates
// and returns a stateless witness after running the payload.
func (api *ConsensusAPI) NewPayloadWithWitnessV2(params engine.ExecutableData) (engine.PayloadStatusV1, error) {
	if api.eth.BlockChain().Config().IsCancun(api.eth.BlockChain().Config().LondonBlock, params.Timestamp) {
		return engine.PayloadStatusV1{Status: engine.INVALID}, engine.InvalidParams.With(errors.New("can't use newPayloadV2 post-cancun"))
	}
	if api.eth.BlockChain().Config().LatestFork(params.Timestamp) == forks.Shanghai {
		if params.Withdrawals == nil {
			return engine.PayloadStatusV1{Status: engine.INVALID}, engine.InvalidParams.With(errors.New("nil withdrawals post-shanghai"))
		}
	} else {
		if params.Withdrawals != nil {
			return engine.PayloadStatusV1{Status: engine.INVALID}, engine.InvalidParams.With(errors.New("non-nil withdrawals pre-shanghai"))
		}
	}
	if params.ExcessBlobGas != nil {
		return engine.PayloadStatusV1{Status: engine.INVALID}, engine.InvalidParams.With(errors.New("non-nil excessBlobGas pre-cancun"))
	}
	if params.BlobGasUsed != nil {
		return engine.PayloadStatusV1{Status: engine.INVALID}, engine.InvalidParams.With(errors.New("non-nil blobGasUsed pre-cancun"))
	}
	return api.newPayload(params, nil, nil, true)
}

// NewPayloadWithWitnessV3 is analogous to NewPayloadV3, only it also generates
// and returns a stateless witness after running the payload.
func (api *ConsensusAPI) NewPayloadWithWitnessV3(params engine.ExecutableData, versionedHashes []common.Hash, beaconRoot *common.Hash) (engine.PayloadStatusV1, error) {
	if params.Withdrawals == nil {
		return engine.PayloadStatusV1{Status: engine.INVALID}, engine.InvalidParams.With(errors.New("nil withdrawals post-shanghai"))
	}
	if params.ExcessBlobGas == nil {
		return engine.PayloadStatusV1{Status: engine.INVALID}, engine.InvalidParams.With(errors.New("nil excessBlobGas post-cancun"))
	}
	if params.BlobGasUsed == nil {
		return engine.PayloadStatusV1{Status: engine.INVALID}, engine.InvalidParams.With(errors.New("nil blobGasUsed post-cancun"))
	}

	if versionedHashes == nil {
		return engine.PayloadStatusV1{Status: engine.INVALID}, engine.InvalidParams.With(errors.New("nil versionedHashes post-cancun"))
	}
	if beaconRoot == nil {
		return engine.PayloadStatusV1{Status: engine.INVALID}, engine.InvalidParams.With(errors.New("nil beaconRoot post-cancun"))
	}

	if api.eth.BlockChain().Config().LatestFork(params.Timestamp) != forks.Cancun {
		return engine.PayloadStatusV1{Status: engine.INVALID}, engine.UnsupportedFork.With(errors.New("newPayloadWithWitnessV3 must only be called for cancun payloads"))
	}
	return api.newPayload(params, versionedHashes, beaconRoot, true)
}

// NewPayloadWithWitnessV4 is analogous to NewPayloadV4, only it also generates
// and returns a stateless witness after running the payload.
func (api *ConsensusAPI) NewPayloadWithWitnessV4(params engine.ExecutableData, versionedHashes []common.Hash, beaconRoot *common.Hash) (engine.PayloadStatusV1, error) {
	if params.Withdrawals == nil {
		return engine.PayloadStatusV1{Status: engine.INVALID}, engine.InvalidParams.With(errors.New("nil withdrawals post-shanghai"))
	}
	if params.ExcessBlobGas == nil {
		return engine.PayloadStatusV1{Status: engine.INVALID}, engine.InvalidParams.With(errors.New("nil excessBlobGas post-cancun"))
	}
	if params.BlobGasUsed == nil {
		return engine.PayloadStatusV1{Status: engine.INVALID}, engine.InvalidParams.With(errors.New("nil blobGasUsed post-cancun"))
	}
	if params.Deposits == nil {
		return engine.PayloadStatusV1{Status: engine.INVALID}, engine.InvalidParams.With(errors.New("nil deposits post-prague"))
	}

	if versionedHashes == nil {
		return engine.PayloadStatusV1{Status: engine.INVALID}, engine.InvalidParams.With(errors.New("nil versionedHashes post-cancun"))
	}
	if beaconRoot == nil {
		return engine.PayloadStatusV1{Status: engine.INVALID}, engine.InvalidParams.With(errors.New("nil beaconRoot post-cancun"))
	}

	if api.eth.BlockChain().Config().LatestFork(params.Timestamp) != forks.Prague {
		return engine.PayloadStatusV1{Status: engine.INVALID}, engine.UnsupportedFork.With(errors.New("newPayloadWithWitnessV4 must only be called for prague payloads"))
	}
	return api.newPayload(params, versionedHashes, beaconRoot, true)
}

// ExecuteStatelessPayloadV1 is analogous to NewPayloadV1, only it operates in
// a stateless mode on top of a provided witness instead of the local database.
func (api *ConsensusAPI) ExecuteStatelessPayloadV1(params engine.ExecutableData, opaqueWitness hexutil.Bytes) (engine.StatelessPayloadStatusV1, error) {
	if params.Withdrawals != nil {
		return engine.StatelessPayloadStatusV1{Status: engine.INVALID}, engine.InvalidParams.With(errors.New("withdrawals not supported in V1"))
	}
	return api.executeStatelessPayload(params, nil, nil, opaqueWitness)
}

// ExecuteStatelessPayloadV2 is analogous to NewPayloadV2, only it operates in
// a stateless mode on top of a provided witness instead of the local database.
func (api *ConsensusAPI) ExecuteStatelessPayloadV2(params engine.ExecutableData, opaqueWitness hexutil.Bytes) (engine.StatelessPayloadStatusV1, error) {
	if api.eth.BlockChain().Config().IsCancun(api.eth.BlockChain().Config().LondonBlock, params.Timestamp) {
		return engine.StatelessPayloadStatusV1{Status: engine.INVALID}, engine.InvalidParams.With(errors.New("can't use newPayloadV2 post-cancun"))
	}
	if api.eth.BlockChain().Config().LatestFork(params.Timestamp) == forks.Shanghai {
		if params.Withdrawals == nil {
			return engine.StatelessPayloadStatusV1{Status: engine.INVALID}, engine.InvalidParams.With(errors.New("nil withdrawals post-shanghai"))
		}
	} else {
		if params.Withdrawals != nil {
			return engine.StatelessPayloadStatusV1{Status: engine.INVALID}, engine.InvalidParams.With(errors.New("non-nil withdrawals pre-shanghai"))
		}
	}
	if params.ExcessBlobGas != nil {
		return engine.StatelessPayloadStatusV1{Status: engine.INVALID}, engine.InvalidParams.With(errors.New("non-nil excessBlobGas pre-cancun"))
	}
	if params.BlobGasUsed != nil {
		return engine.StatelessPayloadStatusV1{Status: engine.INVALID}, engine.InvalidParams.With(errors.New("non-nil blobGasUsed pre-cancun"))
	}
	return api.executeStatelessPayload(params, nil, nil, opaqueWitness)
}

// ExecuteStatelessPayloadV3 is analogous to NewPayloadV3, only it operates in
// a stateless mode on top of a provided witness instead of the local database.
func (api *ConsensusAPI) ExecuteStatelessPayloadV3(params engine.ExecutableData, versionedHashes []common.Hash, beaconRoot *common.Hash, opaqueWitness hexutil.Bytes) (engine.StatelessPayloadStatusV1, error) {
	if params.Withdrawals == nil {
		return engine.StatelessPayloadStatusV1{Status: engine.INVALID}, engine.InvalidParams.With(errors.New("nil withdrawals post-shanghai"))
	}
	if params.ExcessBlobGas == nil {
		return engine.StatelessPayloadStatusV1{Status: engine.INVALID}, engine.InvalidParams.With(errors.New("nil excessBlobGas post-cancun"))
	}
	if params.BlobGasUsed == nil {
		return engine.StatelessPayloadStatusV1{Status: engine.INVALID}, engine.InvalidParams.With(errors.New("nil blobGasUsed post-cancun"))
	}

	if versionedHashes == nil {
		return engine.StatelessPayloadStatusV1{Status: engine.INVALID}, engine.InvalidParams.With(errors.New("nil versionedHashes post-cancun"))
	}
	if beaconRoot == nil {
		return engine.StatelessPayloadStatusV1{Status: engine.INVALID}, engine.InvalidParams.With(errors.New("nil beaconRoot post-cancun"))
	}

	if api.eth.BlockChain().Config().LatestFork(params.Timestamp) != forks.Cancun {
		return engine.StatelessPayloadStatusV1{Status: engine.INVALID}, engine.UnsupportedFork.With(errors.New("executeStatelessPayloadV3 must only be called for cancun payloads"))
	}
	return api.executeStatelessPayload(params, versionedHashes, beaconRoot, opaqueWitness)
}

// ExecuteStatelessPayloadV4 is analogous to NewPayloadV4, only it operates in
// a stateless mode on top of a provided witness instead of the local database.
func (api *ConsensusAPI) ExecuteStatelessPayloadV4(params engine.ExecutableData, versionedHashes []common.Hash, beaconRoot *common.Hash, opaqueWitness hexutil.Bytes) (engine.StatelessPayloadStatusV1, error) {
	if params.Withdrawals == nil {
		return engine.StatelessPayloadStatusV1{Status: engine.INVALID}, engine.InvalidParams.With(errors.New("nil withdrawals post-shanghai"))
	}
	if params.ExcessBlobGas == nil {
		return engine.StatelessPayloadStatusV1{Status: engine.INVALID}, engine.InvalidParams.With(errors.New("nil excessBlobGas post-cancun"))
	}
	if params.BlobGasUsed == nil {
		return engine.StatelessPayloadStatusV1{Status: engine.INVALID}, engine.InvalidParams.With(errors.New("nil blobGasUsed post-cancun"))
	}
	if params.Deposits == nil {
		return engine.StatelessPayloadStatusV1{Status: engine.INVALID}, engine.InvalidParams.With(errors.New("nil deposits post-prague"))
	}

	if versionedHashes == nil {
		return engine.StatelessPayloadStatusV1{Status: engine.INVALID}, engine.InvalidParams.With(errors.New("nil versionedHashes post-cancun"))
	}
	if beaconRoot == nil {
		return engine.StatelessPayloadStatusV1{Status: engine.INVALID}, engine.InvalidParams.With(errors.New("nil beaconRoot post-cancun"))
	}

	if api.eth.BlockChain().Config().LatestFork(params.Timestamp) != forks.Prague {
		return engine.StatelessPayloadStatusV1{Status: engine.INVALID}, engine.UnsupportedFork.With(errors.New("executeStatelessPayloadV4 must only be called for prague payloads"))
	}
	return api.executeStatelessPayload(params, versionedHashes, beaconRoot, opaqueWitness)
}

func (api *ConsensusAPI) newPayload(params engine.ExecutableData, versionedHashes []common.Hash, beaconRoot *common.Hash, witness bool) (engine.PayloadStatusV1, error) {
	// The locking here is, strictly, not required. Without these locks, this can happen:
	//
	// 1. NewPayload( execdata-N ) is invoked from the CL. It goes all the way down to
	//      api.eth.BlockChain().InsertBlockWithoutSetHead, where it is blocked on
	//      e.g database compaction.
	// 2. The call times out on the CL layer, which issues another NewPayload (execdata-N) call.
	//    Similarly, this also get stuck on the same place. Importantly, since the
	//    first call has not gone through, the early checks for "do we already have this block"
	//    will all return false.
	// 3. When the db compaction ends, then N calls inserting the same payload are processed
	//    sequentially.
	// Hence, we use a lock here, to be sure that the previous call has finished before we
	// check whether we already have the block locally.

	// Payload must have eip-1559 params in ExtraData after Holocene
	if api.eth.BlockChain().Config().IsHolocene(params.Timestamp) {
		if err := eip1559.ValidateHoloceneExtraData(params.ExtraData); err != nil {
			return api.invalid(err, nil), nil
		}
	}

	api.newPayloadLock.Lock()
	defer api.newPayloadLock.Unlock()

	log.Trace("Engine API request received", "method", "NewPayload", "number", params.Number, "hash", params.BlockHash)
	block, err := engine.ExecutableDataToBlock(params, versionedHashes, beaconRoot, api.eth.BlockChain().Config())
	if err != nil {
		bgu := "nil"
		if params.BlobGasUsed != nil {
			bgu = strconv.Itoa(int(*params.BlobGasUsed))
		}
		ebg := "nil"
		if params.ExcessBlobGas != nil {
			ebg = strconv.Itoa(int(*params.ExcessBlobGas))
		}
		log.Warn("Invalid NewPayload params",
			"params.Number", params.Number,
			"params.ParentHash", params.ParentHash,
			"params.BlockHash", params.BlockHash,
			"params.StateRoot", params.StateRoot,
			"params.FeeRecipient", params.FeeRecipient,
			"params.LogsBloom", common.PrettyBytes(params.LogsBloom),
			"params.Random", params.Random,
			"params.GasLimit", params.GasLimit,
			"params.GasUsed", params.GasUsed,
			"params.Timestamp", params.Timestamp,
			"params.ExtraData", common.PrettyBytes(params.ExtraData),
			"params.BaseFeePerGas", params.BaseFeePerGas,
			"params.BlobGasUsed", bgu,
			"params.ExcessBlobGas", ebg,
			"len(params.Transactions)", len(params.Transactions),
			"len(params.Withdrawals)", len(params.Withdrawals),
			"len(params.Deposits)", len(params.Deposits),
			"params.WithdrawalsRoot", params.WithdrawalsRoot,
			"beaconRoot", beaconRoot,
			"error", err)
		return api.invalid(err, nil), nil
	}
	// Stash away the last update to warn the user if the beacon client goes offline
	api.lastNewPayloadLock.Lock()
	api.lastNewPayloadUpdate = time.Now()
	api.lastNewPayloadLock.Unlock()

	// If we already have the block locally, ignore the entire execution and just
	// return a fake success.
	if block := api.eth.BlockChain().GetBlockByHash(params.BlockHash); block != nil {
		log.Warn("Ignoring already known beacon payload", "number", params.Number, "hash", params.BlockHash, "age", common.PrettyAge(time.Unix(int64(block.Time()), 0)))
		hash := block.Hash()
		return engine.PayloadStatusV1{Status: engine.VALID, LatestValidHash: &hash}, nil
	}
	// If this block was rejected previously, keep rejecting it
	if res := api.checkInvalidAncestor(block.Hash(), block.Hash()); res != nil {
		return *res, nil
	}
	// If the parent is missing, we - in theory - could trigger a sync, but that
	// would also entail a reorg. That is problematic if multiple sibling blocks
	// are being fed to us, and even more so, if some semi-distant uncle shortens
	// our live chain. As such, payload execution will not permit reorgs and thus
	// will not trigger a sync cycle. That is fine though, if we get a fork choice
	// update after legit payload executions.
	parent := api.eth.BlockChain().GetBlock(block.ParentHash(), block.NumberU64()-1)
	if parent == nil {
		return api.delayPayloadImport(block), nil
	}
	// We have an existing parent, do some sanity checks to avoid the beacon client
	// triggering too early
	var (
		ptd  = api.eth.BlockChain().GetTd(parent.Hash(), parent.NumberU64())
		ttd  = api.eth.BlockChain().Config().TerminalTotalDifficulty
		gptd = api.eth.BlockChain().GetTd(parent.ParentHash(), parent.NumberU64()-1)
	)
	if ptd.Cmp(ttd) < 0 {
		log.Warn("Ignoring pre-merge payload", "number", params.Number, "hash", params.BlockHash, "td", ptd, "ttd", ttd)
		return engine.INVALID_TERMINAL_BLOCK, nil
	}
	if parent.Difficulty().BitLen() > 0 && gptd != nil && gptd.Cmp(ttd) >= 0 {
		log.Error("Ignoring pre-merge parent block", "number", params.Number, "hash", params.BlockHash, "td", ptd, "ttd", ttd)
		return engine.INVALID_TERMINAL_BLOCK, nil
	}
	if block.Time() <= parent.Time() {
		log.Warn("Invalid timestamp", "parent", block.Time(), "block", block.Time())
		return api.invalid(errors.New("invalid timestamp"), parent.Header()), nil
	}
	// Another corner case: if the node is in snap sync mode, but the CL client
	// tries to make it import a block. That should be denied as pushing something
	// into the database directly will conflict with the assumptions of snap sync
	// that it has an empty db that it can fill itself.
	if api.eth.SyncMode() != downloader.FullSync {
		return api.delayPayloadImport(block), nil
	}
	if !api.eth.BlockChain().HasBlockAndState(block.ParentHash(), block.NumberU64()-1) {
		api.remoteBlocks.put(block.Hash(), block.Header())
		log.Warn("State not available, ignoring new payload")
		return engine.PayloadStatusV1{Status: engine.ACCEPTED}, nil
	}
	log.Trace("Inserting block without sethead", "hash", block.Hash(), "number", block.Number())
	proofs, err := api.eth.BlockChain().InsertBlockWithoutSetHead(block, witness)
	if err != nil {
		log.Warn("NewPayload: inserting block failed", "error", err)

		api.invalidLock.Lock()
		api.invalidBlocksHits[block.Hash()] = 1
		api.invalidTipsets[block.Hash()] = block.Header()
		api.invalidLock.Unlock()

		return api.invalid(err, parent.Header()), nil
	}
	hash := block.Hash()

	// If witness collection was requested, inject that into the result too
	var ow *hexutil.Bytes
	if proofs != nil {
		ow = new(hexutil.Bytes)
		*ow, _ = rlp.EncodeToBytes(proofs)
	}
	return engine.PayloadStatusV1{Status: engine.VALID, Witness: ow, LatestValidHash: &hash}, nil
}

func (api *ConsensusAPI) executeStatelessPayload(params engine.ExecutableData, versionedHashes []common.Hash, beaconRoot *common.Hash, opaqueWitness hexutil.Bytes) (engine.StatelessPayloadStatusV1, error) {
	log.Trace("Engine API request received", "method", "ExecuteStatelessPayload", "number", params.Number, "hash", params.BlockHash)

	block, err := engine.ExecutableDataToBlockNoHash(params, versionedHashes, beaconRoot, api.eth.BlockChain().Config())
	if err != nil {
		bgu := "nil"
		if params.BlobGasUsed != nil {
			bgu = strconv.Itoa(int(*params.BlobGasUsed))
		}
		ebg := "nil"
		if params.ExcessBlobGas != nil {
			ebg = strconv.Itoa(int(*params.ExcessBlobGas))
		}
		log.Warn("Invalid ExecuteStatelessPayload params",
			"params.Number", params.Number,
			"params.ParentHash", params.ParentHash,
			"params.BlockHash", params.BlockHash,
			"params.StateRoot", params.StateRoot,
			"params.FeeRecipient", params.FeeRecipient,
			"params.LogsBloom", common.PrettyBytes(params.LogsBloom),
			"params.Random", params.Random,
			"params.GasLimit", params.GasLimit,
			"params.GasUsed", params.GasUsed,
			"params.Timestamp", params.Timestamp,
			"params.ExtraData", common.PrettyBytes(params.ExtraData),
			"params.BaseFeePerGas", params.BaseFeePerGas,
			"params.BlobGasUsed", bgu,
			"params.ExcessBlobGas", ebg,
			"len(params.Transactions)", len(params.Transactions),
			"len(params.Withdrawals)", len(params.Withdrawals),
			"len(params.Deposits)", len(params.Deposits),
			"params.WithdrawalsRoot", params.WithdrawalsRoot,
			"beaconRoot", beaconRoot,
			"error", err)
		errorMsg := err.Error()
		return engine.StatelessPayloadStatusV1{Status: engine.INVALID, ValidationError: &errorMsg}, nil
	}
	witness := new(stateless.Witness)
	if err := rlp.DecodeBytes(opaqueWitness, witness); err != nil {
		log.Warn("Invalid ExecuteStatelessPayload witness", "err", err)
		errorMsg := err.Error()
		return engine.StatelessPayloadStatusV1{Status: engine.INVALID, ValidationError: &errorMsg}, nil
	}
	// Stash away the last update to warn the user if the beacon client goes offline
	api.lastNewPayloadLock.Lock()
	api.lastNewPayloadUpdate = time.Now()
	api.lastNewPayloadLock.Unlock()

	log.Trace("Executing block statelessly", "number", block.Number(), "hash", params.BlockHash)
	stateRoot, receiptRoot, err := core.ExecuteStateless(api.eth.BlockChain().Config(), block, witness)
	if err != nil {
		log.Warn("ExecuteStatelessPayload: execution failed", "err", err)
		errorMsg := err.Error()
		return engine.StatelessPayloadStatusV1{Status: engine.INVALID, ValidationError: &errorMsg}, nil
	}
	return engine.StatelessPayloadStatusV1{Status: engine.VALID, StateRoot: stateRoot, ReceiptsRoot: receiptRoot}, nil
}

// delayPayloadImport stashes the given block away for import at a later time,
// either via a forkchoice update or a sync extension. This method is meant to
// be called by the newpayload command when the block seems to be ok, but some
// prerequisite prevents it from being processed (e.g. no parent, or snap sync).
func (api *ConsensusAPI) delayPayloadImport(block *types.Block) engine.PayloadStatusV1 {
	// Sanity check that this block's parent is not on a previously invalidated
	// chain. If it is, mark the block as invalid too.
	if res := api.checkInvalidAncestor(block.ParentHash(), block.Hash()); res != nil {
		return *res
	}
	// Stash the block away for a potential forced forkchoice update to it
	// at a later time.
	api.remoteBlocks.put(block.Hash(), block.Header())

	// Although we don't want to trigger a sync, if there is one already in
	// progress, try to extend it with the current payload request to relieve
	// some strain from the forkchoice update.
	err := api.eth.Downloader().BeaconExtend(api.eth.SyncMode(), block.Header())
	if err == nil {
		log.Debug("Payload accepted for sync extension", "number", block.NumberU64(), "hash", block.Hash())
		return engine.PayloadStatusV1{Status: engine.SYNCING}
	}
	// Either no beacon sync was started yet, or it rejected the delivered
	// payload as non-integratable on top of the existing sync. We'll just
	// have to rely on the beacon client to forcefully update the head with
	// a forkchoice update request.
	if api.eth.SyncMode() == downloader.FullSync {
		// In full sync mode, failure to import a well-formed block can only mean
		// that the parent state is missing and the syncer rejected extending the
		// current cycle with the new payload.
		log.Warn("Ignoring payload with missing parent", "number", block.NumberU64(), "hash", block.Hash(), "parent", block.ParentHash(), "reason", err)
	} else {
		// In non-full sync mode (i.e. snap sync) all payloads are rejected until
		// snap sync terminates as snap sync relies on direct database injections
		// and cannot afford concurrent out-if-band modifications via imports.
		log.Warn("Ignoring payload while snap syncing", "number", block.NumberU64(), "hash", block.Hash(), "reason", err)
	}
	return engine.PayloadStatusV1{Status: engine.SYNCING}
}

// setInvalidAncestor is a callback for the downloader to notify us if a bad block
// is encountered during the async sync.
func (api *ConsensusAPI) setInvalidAncestor(invalid *types.Header, origin *types.Header) {
	api.invalidLock.Lock()
	defer api.invalidLock.Unlock()

	api.invalidTipsets[origin.Hash()] = invalid
	api.invalidBlocksHits[invalid.Hash()]++
}

// checkInvalidAncestor checks whether the specified chain end links to a known
// bad ancestor. If yes, it constructs the payload failure response to return.
func (api *ConsensusAPI) checkInvalidAncestor(check common.Hash, head common.Hash) *engine.PayloadStatusV1 {
	api.invalidLock.Lock()
	defer api.invalidLock.Unlock()

	// If the hash to check is unknown, return valid
	invalid, ok := api.invalidTipsets[check]
	if !ok {
		return nil
	}
	// If the bad hash was hit too many times, evict it and try to reprocess in
	// the hopes that we have a data race that we can exit out of.
	badHash := invalid.Hash()

	api.invalidBlocksHits[badHash]++
	if api.invalidBlocksHits[badHash] >= invalidBlockHitEviction {
		log.Warn("Too many bad block import attempt, trying", "number", invalid.Number, "hash", badHash)
		delete(api.invalidBlocksHits, badHash)

		for descendant, badHeader := range api.invalidTipsets {
			if badHeader.Hash() == badHash {
				delete(api.invalidTipsets, descendant)
			}
		}
		return nil
	}
	// Not too many failures yet, mark the head of the invalid chain as invalid
	if check != head {
		log.Warn("Marked new chain head as invalid", "hash", head, "badnumber", invalid.Number, "badhash", badHash)
		for len(api.invalidTipsets) >= invalidTipsetsCap {
			for key := range api.invalidTipsets {
				delete(api.invalidTipsets, key)
				break
			}
		}
		api.invalidTipsets[head] = invalid
	}
	// If the last valid hash is the terminal pow block, return 0x0 for latest valid hash
	lastValid := &invalid.ParentHash
	if header := api.eth.BlockChain().GetHeader(invalid.ParentHash, invalid.Number.Uint64()-1); header != nil && header.Difficulty.Sign() != 0 {
		lastValid = &common.Hash{}
	}
	failure := "links to previously rejected block"
	return &engine.PayloadStatusV1{
		Status:          engine.INVALID,
		LatestValidHash: lastValid,
		ValidationError: &failure,
	}
}

// invalid returns a response "INVALID" with the latest valid hash supplied by latest.
func (api *ConsensusAPI) invalid(err error, latestValid *types.Header) engine.PayloadStatusV1 {
	var currentHash *common.Hash
	if latestValid != nil {
		if latestValid.Difficulty.BitLen() != 0 {
			// Set latest valid hash to 0x0 if parent is PoW block
			currentHash = &common.Hash{}
		} else {
			// Otherwise set latest valid hash to parent hash
			h := latestValid.Hash()
			currentHash = &h
		}
	}
	errorMsg := err.Error()
	return engine.PayloadStatusV1{Status: engine.INVALID, LatestValidHash: currentHash, ValidationError: &errorMsg}
}

// heartbeat loops indefinitely, and checks if there have been beacon client updates
// received in the last while. If not - or if they but strange ones - it warns the
// user that something might be off with their consensus node.
//
// TODO(karalabe): Spin this goroutine down somehow
func (api *ConsensusAPI) heartbeat() {
	if api.eth.BlockChain().Config().Optimism != nil { // don't start the api heartbeat, there is no transition
		return
	}
	// Sleep a bit on startup since there's obviously no beacon client yet
	// attached, so no need to print scary warnings to the user.
	time.Sleep(beaconUpdateStartupTimeout)

	// If the network is not yet merged/merging, don't bother continuing.
	if api.eth.BlockChain().Config().TerminalTotalDifficulty == nil {
		return
	}

	var offlineLogged time.Time

	for {
		// Sleep a bit and retrieve the last known consensus updates
		time.Sleep(5 * time.Second)

		api.lastTransitionLock.Lock()
		lastTransitionUpdate := api.lastTransitionUpdate
		api.lastTransitionLock.Unlock()

		api.lastForkchoiceLock.Lock()
		lastForkchoiceUpdate := api.lastForkchoiceUpdate
		api.lastForkchoiceLock.Unlock()

		api.lastNewPayloadLock.Lock()
		lastNewPayloadUpdate := api.lastNewPayloadUpdate
		api.lastNewPayloadLock.Unlock()

		// If there have been no updates for the past while, warn the user
		// that the beacon client is probably offline
		if time.Since(lastForkchoiceUpdate) <= beaconUpdateConsensusTimeout || time.Since(lastNewPayloadUpdate) <= beaconUpdateConsensusTimeout {
			offlineLogged = time.Time{}
			continue
		}
		if time.Since(offlineLogged) > beaconUpdateWarnFrequency {
			if lastForkchoiceUpdate.IsZero() && lastNewPayloadUpdate.IsZero() {
				if lastTransitionUpdate.IsZero() {
					log.Warn("Post-merge network, but no beacon client seen. Please launch one to follow the chain!")
				} else {
					log.Warn("Beacon client online, but never received consensus updates. Please ensure your beacon client is operational to follow the chain!")
				}
			} else {
				log.Warn("Beacon client online, but no consensus updates received in a while. Please fix your beacon client to follow the chain!")
			}
			offlineLogged = time.Now()
		}
		continue
	}
}

// ExchangeCapabilities returns the current methods provided by this node.
func (api *ConsensusAPI) ExchangeCapabilities([]string) []string {
	return caps
}

// GetClientVersionV1 exchanges client version data of this node.
func (api *ConsensusAPI) GetClientVersionV1(info engine.ClientVersionV1) []engine.ClientVersionV1 {
	log.Trace("Engine API request received", "method", "GetClientVersionV1", "info", info.String())
	commit := make([]byte, 4)
	if vcs, ok := version.VCS(); ok {
		commit = common.FromHex(vcs.Commit)[0:4]
	}
	return []engine.ClientVersionV1{
		{
			Code:    engine.ClientCode,
			Name:    engine.ClientName,
			Version: params.VersionWithMeta,
			Commit:  hexutil.Encode(commit),
		},
	}
}

// GetPayloadBodiesByHashV1 implements engine_getPayloadBodiesByHashV1 which allows for retrieval of a list
// of block bodies by the engine api.
func (api *ConsensusAPI) GetPayloadBodiesByHashV1(hashes []common.Hash) []*engine.ExecutionPayloadBody {
	bodies := make([]*engine.ExecutionPayloadBody, len(hashes))
	for i, hash := range hashes {
		block := api.eth.BlockChain().GetBlockByHash(hash)
		body := getBody(block)
		if body != nil {
			// Nil out the V2 values, clients should know to not request V1 objects
			// after Prague.
			body.Deposits = nil
		}
		bodies[i] = body
	}
	return bodies
}

// GetPayloadBodiesByHashV2 implements engine_getPayloadBodiesByHashV1 which allows for retrieval of a list
// of block bodies by the engine api.
func (api *ConsensusAPI) GetPayloadBodiesByHashV2(hashes []common.Hash) []*engine.ExecutionPayloadBody {
	bodies := make([]*engine.ExecutionPayloadBody, len(hashes))
	for i, hash := range hashes {
		block := api.eth.BlockChain().GetBlockByHash(hash)
		bodies[i] = getBody(block)
	}
	return bodies
}

// GetPayloadBodiesByRangeV1 implements engine_getPayloadBodiesByRangeV1 which allows for retrieval of a range
// of block bodies by the engine api.
func (api *ConsensusAPI) GetPayloadBodiesByRangeV1(start, count hexutil.Uint64) ([]*engine.ExecutionPayloadBody, error) {
	bodies, err := api.getBodiesByRange(start, count)
	if err != nil {
		return nil, err
	}
	// Nil out the V2 values, clients should know to not request V1 objects
	// after Prague.
	for i := range bodies {
		if bodies[i] != nil {
			bodies[i].Deposits = nil
		}
	}
	return bodies, nil
}

// GetPayloadBodiesByRangeV2 implements engine_getPayloadBodiesByRangeV1 which allows for retrieval of a range
// of block bodies by the engine api.
func (api *ConsensusAPI) GetPayloadBodiesByRangeV2(start, count hexutil.Uint64) ([]*engine.ExecutionPayloadBody, error) {
	return api.getBodiesByRange(start, count)
}

func (api *ConsensusAPI) getBodiesByRange(start, count hexutil.Uint64) ([]*engine.ExecutionPayloadBody, error) {
	if start == 0 || count == 0 {
		return nil, engine.InvalidParams.With(fmt.Errorf("invalid start or count, start: %v count: %v", start, count))
	}
	if count > 1024 {
		return nil, engine.TooLargeRequest.With(fmt.Errorf("requested count too large: %v", count))
	}
	// limit count up until current
	current := api.eth.BlockChain().CurrentBlock().Number.Uint64()
	last := uint64(start) + uint64(count) - 1
	if last > current {
		last = current
	}
	bodies := make([]*engine.ExecutionPayloadBody, 0, uint64(count))
	for i := uint64(start); i <= last; i++ {
		block := api.eth.BlockChain().GetBlockByNumber(i)
		bodies = append(bodies, getBody(block))
	}
	return bodies, nil
}

func getBody(block *types.Block) *engine.ExecutionPayloadBody {
	if block == nil {
		return nil
	}

	var (
		body            = block.Body()
		txs             = make([]hexutil.Bytes, len(body.Transactions))
		withdrawals     = body.Withdrawals
		depositRequests types.Deposits
	)

	for j, tx := range body.Transactions {
		txs[j], _ = tx.MarshalBinary()
	}

	// Post-shanghai withdrawals MUST be set to empty slice instead of nil
	if withdrawals == nil && block.Header().WithdrawalsHash != nil {
		withdrawals = make([]*types.Withdrawal, 0)
	}

	if block.Header().RequestsHash != nil {
		// TODO: this isn't future proof because we can't determine if a request
		// type has activated yet or if there are just no requests of that type from
		// only the block.
		for _, req := range block.Requests() {
			if d, ok := req.Inner().(*types.Deposit); ok {
				depositRequests = append(depositRequests, d)
			}
		}
	}

	return &engine.ExecutionPayloadBody{
		TransactionData: txs,
		Withdrawals:     withdrawals,
		Deposits:        depositRequests,
	}
}

func (api *ConsensusAPI) NewFragV0(frag engine.SignedNewFrag) (string, error) {
	// TODO: Validations
	// - Check signature (this won't be necessary if we agree on not receiving the envelope but its data)

	currentUnsealedBlock := api.eth.BlockChain().CurrentUnsealedBlock()

	if frag.Frag.IsFirst() {
		// Check there's no unsealed block in progress.
		if types.IsOpened(currentUnsealedBlock) {
			log.Error("NewFrag received with seq 0 but there's an unsealed block in progress")
			return engine.INVALID, errors.New("current block was not sealed")
		}

		// Check frag block number == current_head_block_number + 1.
		expected_block_number := new(big.Int)
		expected_block_number.Add(api.eth.BlockChain().CurrentBlock().Number, big.NewInt(1))
		if frag.Frag.BlockNumber().Cmp(expected_block_number) != 0 {
			log.Error("NewFrag received with seq 0 but unexpected block number", "expected", expected_block_number, "received", frag.Frag.BlockNumber)
			return engine.INVALID, errors.New("unexpected block number")
		}
	} else {
		// Check that the current last frag does not have the IsLast flag set.
		if !types.IsOpened(currentUnsealedBlock) {
			log.Error("NewFrag received with seq > 0 but there's no unsealed block in progress")
			return engine.INVALID, errors.New("current block was not started")
		}

		// Check frag block number matches the current unsealed block number
		if frag.Frag.BlockNumber().Cmp(currentUnsealedBlock.Number) != 0 {
			log.Error("NewFrag received with seq > 0 but unexpected block number", "expected", currentUnsealedBlock.Number, "received", frag.Frag.BlockNumber)
			return engine.INVALID, errors.New("unexpected block number")
		}

		// Check frag sequence number == latest_frag_seq_in_current_unsealed_block + 1.
		if !currentUnsealedBlock.IsNextFrag(&frag.Frag) {
			log.Error("NewFrag received with unexpected sequence number", "expected", currentUnsealedBlock.LastSequenceNumber+1, "received", frag.Frag.Seq)
			return engine.INVALID, errors.New("unexpected sequence number")
		}
	}

	return api.newFragV0(frag)
}

func (api *ConsensusAPI) newFragV0(frag engine.SignedNewFrag) (string, error) {
	var unsealedBlock *types.UnsealedBlock

	// 1. if frag.seq == 0
	//     a. start an unsealed block.
	//    else
	//     a. fetch the current unsealed block
	if frag.Frag.Seq == 0 {
		unsealedBlock = types.NewUnsealedBlock(frag.Frag.BlockNumber())
		api.eth.BlockChain().SetCurrentUnsealedBlock(unsealedBlock)
	} else {
		unsealedBlock = api.eth.BlockChain().CurrentUnsealedBlock()
	}

	// 2. Insert frag into the unsealed block
	err := api.eth.BlockChain().InsertNewFrag(frag.Frag)
	if err != nil {
		log.Error("Error inserting new frag into unsealed block", "frag", frag.Frag, "unsealedBlock", unsealedBlock, "error", err)
		return engine.INVALID, err
	}

	// 3. If frag.IsLast, seal the unsealed block
	if frag.Frag.IsLast {
		engine.SealBlock(unsealedBlock)
	}

	// 4. Response (we still need to define how we'll response)
	// TODO: figure out if we want to respond with more data
	return engine.VALID, nil
}

<<<<<<< HEAD
func (api *ConsensusAPI) SealFragV0(seal engine.SignedSeal) error {
	// TODO: Perform validations
	return api.sealFragV0(seal)
}

func (api *ConsensusAPI) sealFragV0(seal engine.SignedSeal) error {
	// TODO: Implement
	log.Info("(api *ConsensusAPI) sealFragV0", seal)
	return nil
}

func (api *ConsensusAPI) EnvV0(env engine.SignedEnv) error {
	// TODO: Perform validations
	return api.envV0(env)
}

func (api *ConsensusAPI) envV0(env engine.SignedEnv) error {
	// TODO: Implement
	log.Info("(api *ConsensusAPI) envV0", env)
=======
func (api *ConsensusAPI) SealFragV0(frag engine.SignedSeal) error {
	// TODO: Validations
	// -1. Check signature (this won't be necessary if we agree on not receiving the envelope but its data)
	// 0. Gas used < gas limit
	// 1. Check the total frags is correct
	// 2. Seal the UnsealedBlock
	// 3. Check the block number
	// 4. Check the parent hash
	// 5. Compute and check the block hash (*)
	// 6. Compute and check the state root (*)
	// 7. Compute and check the transactions root (*)
	// 8. Compute and check the receipts root (*)
	//
	// (*) double check if we need to compute since we should already know the last new frag sent
	return api.sealFragV0(frag)
}

func (api *ConsensusAPI) sealFragV0(frag engine.SignedSeal) error {
	// TODO:
	// 1. Commit the seal
	// 2. Response (we still need to define how we'll response)
	log.Info("(api *ConsensusAPI) sealFragV0", frag)
>>>>>>> 31b2bef6
	return nil
}<|MERGE_RESOLUTION|>--- conflicted
+++ resolved
@@ -1415,27 +1415,6 @@
 	return engine.VALID, nil
 }
 
-<<<<<<< HEAD
-func (api *ConsensusAPI) SealFragV0(seal engine.SignedSeal) error {
-	// TODO: Perform validations
-	return api.sealFragV0(seal)
-}
-
-func (api *ConsensusAPI) sealFragV0(seal engine.SignedSeal) error {
-	// TODO: Implement
-	log.Info("(api *ConsensusAPI) sealFragV0", seal)
-	return nil
-}
-
-func (api *ConsensusAPI) EnvV0(env engine.SignedEnv) error {
-	// TODO: Perform validations
-	return api.envV0(env)
-}
-
-func (api *ConsensusAPI) envV0(env engine.SignedEnv) error {
-	// TODO: Implement
-	log.Info("(api *ConsensusAPI) envV0", env)
-=======
 func (api *ConsensusAPI) SealFragV0(frag engine.SignedSeal) error {
 	// TODO: Validations
 	// -1. Check signature (this won't be necessary if we agree on not receiving the envelope but its data)
@@ -1458,6 +1437,16 @@
 	// 1. Commit the seal
 	// 2. Response (we still need to define how we'll response)
 	log.Info("(api *ConsensusAPI) sealFragV0", frag)
->>>>>>> 31b2bef6
+	return nil
+}
+
+func (api *ConsensusAPI) EnvV0(env engine.SignedEnv) error {
+	// TODO: Perform validations
+	return api.envV0(env)
+}
+
+func (api *ConsensusAPI) envV0(env engine.SignedEnv) error {
+	// TODO: Implement
+	log.Info("(api *ConsensusAPI) envV0", env)
 	return nil
 }
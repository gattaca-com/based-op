// Copyright 2021 The go-ethereum Authors
// This file is part of the go-ethereum library.
//
// The go-ethereum library is free software: you can redistribute it and/or modify
// it under the terms of the GNU Lesser General Public License as published by
// the Free Software Foundation, either version 3 of the License, or
// (at your option) any later version.
//
// The go-ethereum library is distributed in the hope that it will be useful,
// but WITHOUT ANY WARRANTY; without even the implied warranty of
// MERCHANTABILITY or FITNESS FOR A PARTICULAR PURPOSE. See the
// GNU Lesser General Public License for more details.
//
// You should have received a copy of the GNU Lesser General Public License
// along with the go-ethereum library. If not, see <http://www.gnu.org/licenses/>.

// Package catalyst implements the temporary eth1/eth2 RPC integration.
package catalyst

import (
	"bytes"
	"errors"
	"fmt"
	"strconv"
	"sync"
	"time"

	"github.com/ethereum/go-ethereum/beacon/engine"
	"github.com/ethereum/go-ethereum/common"
	"github.com/ethereum/go-ethereum/common/hexutil"
	"github.com/ethereum/go-ethereum/consensus/misc/eip1559"
	"github.com/ethereum/go-ethereum/core"
	"github.com/ethereum/go-ethereum/core/rawdb"
	"github.com/ethereum/go-ethereum/core/stateless"
	"github.com/ethereum/go-ethereum/core/types"
	"github.com/ethereum/go-ethereum/eth"
	"github.com/ethereum/go-ethereum/eth/downloader"
	"github.com/ethereum/go-ethereum/internal/version"
	"github.com/ethereum/go-ethereum/log"
	"github.com/ethereum/go-ethereum/miner"
	"github.com/ethereum/go-ethereum/node"
	"github.com/ethereum/go-ethereum/params"
	"github.com/ethereum/go-ethereum/params/forks"
	"github.com/ethereum/go-ethereum/rlp"
	"github.com/ethereum/go-ethereum/rpc"
)

// Register adds the engine API to the full node.
func Register(stack *node.Node, backend *eth.Ethereum) error {
	log.Warn("Engine API enabled", "protocol", "eth")
	stack.RegisterAPIs([]rpc.API{
		{
			Namespace:     "engine",
			Service:       NewConsensusAPI(backend),
			Authenticated: true,
		},
	})
	return nil
}

const (
	// invalidBlockHitEviction is the number of times an invalid block can be
	// referenced in forkchoice update or new payload before it is attempted
	// to be reprocessed again.
	invalidBlockHitEviction = 128

	// invalidTipsetsCap is the max number of recent block hashes tracked that
	// have lead to some bad ancestor block. It's just an OOM protection.
	invalidTipsetsCap = 512

	// beaconUpdateStartupTimeout is the time to wait for a beacon client to get
	// attached before starting to issue warnings.
	beaconUpdateStartupTimeout = 30 * time.Second

	// beaconUpdateConsensusTimeout is the max time allowed for a beacon client
	// to send a consensus update before it's considered offline and the user is
	// warned.
	beaconUpdateConsensusTimeout = 2 * time.Minute

	// beaconUpdateWarnFrequency is the frequency at which to warn the user that
	// the beacon client is offline.
	beaconUpdateWarnFrequency = 5 * time.Minute
)

// All methods provided over the engine endpoint.
var caps = []string{
	"engine_forkchoiceUpdatedV1",
	"engine_forkchoiceUpdatedV2",
	"engine_forkchoiceUpdatedV3",
	"engine_forkchoiceUpdatedWithWitnessV1",
	"engine_forkchoiceUpdatedWithWitnessV2",
	"engine_forkchoiceUpdatedWithWitnessV3",
	"engine_exchangeTransitionConfigurationV1",
	"engine_getPayloadV1",
	"engine_getPayloadV2",
	"engine_getPayloadV3",
	"engine_getPayloadV4",
	"engine_newPayloadV1",
	"engine_newPayloadV2",
	"engine_newPayloadV3",
	"engine_newPayloadV4",
	"engine_newPayloadWithWitnessV1",
	"engine_newPayloadWithWitnessV2",
	"engine_newPayloadWithWitnessV3",
	"engine_newPayloadWithWitnessV4",
	"engine_executeStatelessPayloadV1",
	"engine_executeStatelessPayloadV2",
	"engine_executeStatelessPayloadV3",
	"engine_executeStatelessPayloadV4",
	"engine_getPayloadBodiesByHashV1",
	"engine_getPayloadBodiesByHashV2",
	"engine_getPayloadBodiesByRangeV1",
	"engine_getPayloadBodiesByRangeV2",
	"engine_getClientVersionV1",
	"engine_newFragV0",
	"engine_sealFragV0",
	"engine_envV0",
}

type ConsensusAPI struct {
	eth *eth.Ethereum

	remoteBlocks *headerQueue  // Cache of remote payloads received
	localBlocks  *payloadQueue // Cache of local payloads generated

	// The forkchoice update and new payload method require us to return the
	// latest valid hash in an invalid chain. To support that return, we need
	// to track historical bad blocks as well as bad tipsets in case a chain
	// is constantly built on it.
	//
	// There are a few important caveats in this mechanism:
	//   - The bad block tracking is ephemeral, in-memory only. We must never
	//     persist any bad block information to disk as a bug in Geth could end
	//     up blocking a valid chain, even if a later Geth update would accept
	//     it.
	//   - Bad blocks will get forgotten after a certain threshold of import
	//     attempts and will be retried. The rationale is that if the network
	//     really-really-really tries to feed us a block, we should give it a
	//     new chance, perhaps us being racey instead of the block being legit
	//     bad (this happened in Geth at a point with import vs. pending race).
	//   - Tracking all the blocks built on top of the bad one could be a bit
	//     problematic, so we will only track the head chain segment of a bad
	//     chain to allow discarding progressing bad chains and side chains,
	//     without tracking too much bad data.
	invalidBlocksHits map[common.Hash]int           // Ephemeral cache to track invalid blocks and their hit count
	invalidTipsets    map[common.Hash]*types.Header // Ephemeral cache to track invalid tipsets and their bad ancestor
	invalidLock       sync.Mutex                    // Protects the invalid maps from concurrent access

	// Geth can appear to be stuck or do strange things if the beacon client is
	// offline or is sending us strange data. Stash some update stats away so
	// that we can warn the user and not have them open issues on our tracker.
	lastTransitionUpdate time.Time
	lastTransitionLock   sync.Mutex
	lastForkchoiceUpdate time.Time
	lastForkchoiceLock   sync.Mutex
	lastNewPayloadUpdate time.Time
	lastNewPayloadLock   sync.Mutex

	forkchoiceLock sync.Mutex // Lock for the forkChoiceUpdated method
	newPayloadLock sync.Mutex // Lock for the NewPayload method

	unsealedBlockLock sync.Mutex // Lock for the unsealedBlock
}

// NewConsensusAPI creates a new consensus api for the given backend.
// The underlying blockchain needs to have a valid terminal total difficulty set.
func NewConsensusAPI(eth *eth.Ethereum) *ConsensusAPI {
	api := newConsensusAPIWithoutHeartbeat(eth)
	go api.heartbeat()
	return api
}

// newConsensusAPIWithoutHeartbeat creates a new consensus api for the SimulatedBeacon Node.
func newConsensusAPIWithoutHeartbeat(eth *eth.Ethereum) *ConsensusAPI {
	if eth.BlockChain().Config().TerminalTotalDifficulty == nil {
		log.Warn("Engine API started but chain not configured for merge yet")
	}
	api := &ConsensusAPI{
		eth:               eth,
		remoteBlocks:      newHeaderQueue(),
		localBlocks:       newPayloadQueue(),
		invalidBlocksHits: make(map[common.Hash]int),
		invalidTipsets:    make(map[common.Hash]*types.Header),
	}
	eth.Downloader().SetBadBlockCallback(api.setInvalidAncestor)
	return api
}

// ForkchoiceUpdatedV1 has several responsibilities:
//
// We try to set our blockchain to the headBlock.
//
// If the method is called with an empty head block: we return success, which can be used
// to check if the engine API is enabled.
//
// If the total difficulty was not reached: we return INVALID.
//
// If the finalizedBlockHash is set: we check if we have the finalizedBlockHash in our db,
// if not we start a sync.
//
// If there are payloadAttributes: we try to assemble a block with the payloadAttributes
// and return its payloadID.
func (api *ConsensusAPI) ForkchoiceUpdatedV1(update engine.ForkchoiceStateV1, payloadAttributes *engine.PayloadAttributes) (engine.ForkChoiceResponse, error) {
	if payloadAttributes != nil {
		if payloadAttributes.Withdrawals != nil || payloadAttributes.BeaconRoot != nil {
			return engine.STATUS_INVALID, engine.InvalidParams.With(errors.New("withdrawals and beacon root not supported in V1"))
		}
		if api.eth.BlockChain().Config().IsShanghai(api.eth.BlockChain().Config().LondonBlock, payloadAttributes.Timestamp) {
			return engine.STATUS_INVALID, engine.InvalidParams.With(errors.New("forkChoiceUpdateV1 called post-shanghai"))
		}
	}
	return api.forkchoiceUpdated(update, payloadAttributes, engine.PayloadV1, false)
}

// ForkchoiceUpdatedV2 is equivalent to V1 with the addition of withdrawals in the payload
// attributes. It supports both PayloadAttributesV1 and PayloadAttributesV2.
func (api *ConsensusAPI) ForkchoiceUpdatedV2(update engine.ForkchoiceStateV1, params *engine.PayloadAttributes) (engine.ForkChoiceResponse, error) {
	if params != nil {
		if params.BeaconRoot != nil {
			return engine.STATUS_INVALID, engine.InvalidPayloadAttributes.With(errors.New("unexpected beacon root"))
		}
		switch api.eth.BlockChain().Config().LatestFork(params.Timestamp) {
		case forks.Paris:
			if params.Withdrawals != nil {
				return engine.STATUS_INVALID, engine.InvalidPayloadAttributes.With(errors.New("withdrawals before shanghai"))
			}
		case forks.Shanghai:
			if params.Withdrawals == nil {
				return engine.STATUS_INVALID, engine.InvalidPayloadAttributes.With(errors.New("missing withdrawals"))
			}
		default:
			return engine.STATUS_INVALID, engine.UnsupportedFork.With(errors.New("forkchoiceUpdatedV2 must only be called with paris and shanghai payloads"))
		}
	}
	return api.forkchoiceUpdated(update, params, engine.PayloadV2, false)
}

// ForkchoiceUpdatedV3 is equivalent to V2 with the addition of parent beacon block root
// in the payload attributes. It supports only PayloadAttributesV3.
func (api *ConsensusAPI) ForkchoiceUpdatedV3(update engine.ForkchoiceStateV1, params *engine.PayloadAttributes) (engine.ForkChoiceResponse, error) {
	if params != nil {
		if params.Withdrawals == nil {
			return engine.STATUS_INVALID, engine.InvalidPayloadAttributes.With(errors.New("missing withdrawals"))
		}
		if params.BeaconRoot == nil {
			return engine.STATUS_INVALID, engine.InvalidPayloadAttributes.With(errors.New("missing beacon root"))
		}
		if api.eth.BlockChain().Config().LatestFork(params.Timestamp) != forks.Cancun && api.eth.BlockChain().Config().LatestFork(params.Timestamp) != forks.Prague {
			return engine.STATUS_INVALID, engine.UnsupportedFork.With(errors.New("forkchoiceUpdatedV3 must only be called for cancun payloads"))
		}
	}
	// TODO(matt): the spec requires that fcu is applied when called on a valid
	// hash, even if params are wrong. To do this we need to split up
	// forkchoiceUpdate into a function that only updates the head and then a
	// function that kicks off block construction.
	return api.forkchoiceUpdated(update, params, engine.PayloadV3, false)
}

// ForkchoiceUpdatedWithWitnessV1 is analogous to ForkchoiceUpdatedV1, only it
// generates an execution witness too if block building was requested.
func (api *ConsensusAPI) ForkchoiceUpdatedWithWitnessV1(update engine.ForkchoiceStateV1, payloadAttributes *engine.PayloadAttributes) (engine.ForkChoiceResponse, error) {
	if payloadAttributes != nil {
		if payloadAttributes.Withdrawals != nil || payloadAttributes.BeaconRoot != nil {
			return engine.STATUS_INVALID, engine.InvalidParams.With(errors.New("withdrawals and beacon root not supported in V1"))
		}
		if api.eth.BlockChain().Config().IsShanghai(api.eth.BlockChain().Config().LondonBlock, payloadAttributes.Timestamp) {
			return engine.STATUS_INVALID, engine.InvalidParams.With(errors.New("forkChoiceUpdateV1 called post-shanghai"))
		}
	}
	return api.forkchoiceUpdated(update, payloadAttributes, engine.PayloadV1, true)
}

// ForkchoiceUpdatedWithWitnessV2 is analogous to ForkchoiceUpdatedV2, only it
// generates an execution witness too if block building was requested.
func (api *ConsensusAPI) ForkchoiceUpdatedWithWitnessV2(update engine.ForkchoiceStateV1, params *engine.PayloadAttributes) (engine.ForkChoiceResponse, error) {
	if params != nil {
		if params.BeaconRoot != nil {
			return engine.STATUS_INVALID, engine.InvalidPayloadAttributes.With(errors.New("unexpected beacon root"))
		}
		switch api.eth.BlockChain().Config().LatestFork(params.Timestamp) {
		case forks.Paris:
			if params.Withdrawals != nil {
				return engine.STATUS_INVALID, engine.InvalidPayloadAttributes.With(errors.New("withdrawals before shanghai"))
			}
		case forks.Shanghai:
			if params.Withdrawals == nil {
				return engine.STATUS_INVALID, engine.InvalidPayloadAttributes.With(errors.New("missing withdrawals"))
			}
		default:
			return engine.STATUS_INVALID, engine.UnsupportedFork.With(errors.New("forkchoiceUpdatedV2 must only be called with paris and shanghai payloads"))
		}
	}
	return api.forkchoiceUpdated(update, params, engine.PayloadV2, true)
}

// ForkchoiceUpdatedWithWitnessV3 is analogous to ForkchoiceUpdatedV3, only it
// generates an execution witness too if block building was requested.
func (api *ConsensusAPI) ForkchoiceUpdatedWithWitnessV3(update engine.ForkchoiceStateV1, params *engine.PayloadAttributes) (engine.ForkChoiceResponse, error) {
	if params != nil {
		if params.Withdrawals == nil {
			return engine.STATUS_INVALID, engine.InvalidPayloadAttributes.With(errors.New("missing withdrawals"))
		}
		if params.BeaconRoot == nil {
			return engine.STATUS_INVALID, engine.InvalidPayloadAttributes.With(errors.New("missing beacon root"))
		}
		if api.eth.BlockChain().Config().LatestFork(params.Timestamp) != forks.Cancun && api.eth.BlockChain().Config().LatestFork(params.Timestamp) != forks.Prague {
			return engine.STATUS_INVALID, engine.UnsupportedFork.With(errors.New("forkchoiceUpdatedV3 must only be called for cancun payloads"))
		}
	}
	// TODO(matt): the spec requires that fcu is applied when called on a valid
	// hash, even if params are wrong. To do this we need to split up
	// forkchoiceUpdate into a function that only updates the head and then a
	// function that kicks off block construction.
	return api.forkchoiceUpdated(update, params, engine.PayloadV3, true)
}

func (api *ConsensusAPI) forkchoiceUpdated(update engine.ForkchoiceStateV1, payloadAttributes *engine.PayloadAttributes, payloadVersion engine.PayloadVersion, payloadWitness bool) (engine.ForkChoiceResponse, error) {
	api.forkchoiceLock.Lock()
	defer api.forkchoiceLock.Unlock()

	log.Trace("Engine API request received", "method", "ForkchoiceUpdated", "head", update.HeadBlockHash, "finalized", update.FinalizedBlockHash, "safe", update.SafeBlockHash)
	if update.HeadBlockHash == (common.Hash{}) {
		log.Warn("Forkchoice requested update to zero hash")
		return engine.STATUS_INVALID, nil // TODO(karalabe): Why does someone send us this?
	}
	// Stash away the last update to warn the user if the beacon client goes offline
	api.lastForkchoiceLock.Lock()
	api.lastForkchoiceUpdate = time.Now()
	api.lastForkchoiceLock.Unlock()

	// Check whether we have the block yet in our database or not. If not, we'll
	// need to either trigger a sync, or to reject this forkchoice update for a
	// reason.
	block := api.eth.BlockChain().GetBlockByHash(update.HeadBlockHash)
	if block == nil {
		// If this block was previously invalidated, keep rejecting it here too
		if res := api.checkInvalidAncestor(update.HeadBlockHash, update.HeadBlockHash); res != nil {
			return engine.ForkChoiceResponse{PayloadStatus: *res, PayloadID: nil}, nil
		}
		// If the head hash is unknown (was not given to us in a newPayload request),
		// we cannot resolve the header, so not much to do. This could be extended in
		// the future to resolve from the `eth` network, but it's an unexpected case
		// that should be fixed, not papered over.
		header := api.remoteBlocks.get(update.HeadBlockHash)
		if header == nil {
			log.Warn("Forkchoice requested unknown head", "hash", update.HeadBlockHash)
			return engine.STATUS_SYNCING, nil
		}
		// If the finalized hash is known, we can direct the downloader to move
		// potentially more data to the freezer from the get go.
		finalized := api.remoteBlocks.get(update.FinalizedBlockHash)

		// Header advertised via a past newPayload request. Start syncing to it.
		context := []interface{}{"number", header.Number, "hash", header.Hash()}
		if update.FinalizedBlockHash != (common.Hash{}) {
			if finalized == nil {
				context = append(context, []interface{}{"finalized", "unknown"}...)
			} else {
				context = append(context, []interface{}{"finalized", finalized.Number}...)
			}
		}
		log.Info("Forkchoice requested sync to new head", context...)
		if err := api.eth.Downloader().BeaconSync(api.eth.SyncMode(), header, finalized); err != nil {
			return engine.STATUS_SYNCING, err
		}
		return engine.STATUS_SYNCING, nil
	}
	// Block is known locally, just sanity check that the beacon client does not
	// attempt to push us back to before the merge.
	if block.Difficulty().BitLen() > 0 || block.NumberU64() == 0 {
		var (
			td  = api.eth.BlockChain().GetTd(update.HeadBlockHash, block.NumberU64())
			ptd = api.eth.BlockChain().GetTd(block.ParentHash(), block.NumberU64()-1)
			ttd = api.eth.BlockChain().Config().TerminalTotalDifficulty
		)
		if td == nil || (block.NumberU64() > 0 && ptd == nil) {
			log.Error("TDs unavailable for TTD check", "number", block.NumberU64(), "hash", update.HeadBlockHash, "td", td, "parent", block.ParentHash(), "ptd", ptd)
			return engine.STATUS_INVALID, errors.New("TDs unavailable for TDD check")
		}
		if td.Cmp(ttd) < 0 {
			log.Error("Refusing beacon update to pre-merge", "number", block.NumberU64(), "hash", update.HeadBlockHash, "diff", block.Difficulty(), "age", common.PrettyAge(time.Unix(int64(block.Time()), 0)))
			return engine.ForkChoiceResponse{PayloadStatus: engine.INVALID_TERMINAL_BLOCK, PayloadID: nil}, nil
		}
		if block.NumberU64() > 0 && ptd.Cmp(ttd) >= 0 {
			log.Error("Parent block is already post-ttd", "number", block.NumberU64(), "hash", update.HeadBlockHash, "diff", block.Difficulty(), "age", common.PrettyAge(time.Unix(int64(block.Time()), 0)))
			return engine.ForkChoiceResponse{PayloadStatus: engine.INVALID_TERMINAL_BLOCK, PayloadID: nil}, nil
		}
	}
	valid := func(id *engine.PayloadID) engine.ForkChoiceResponse {
		return engine.ForkChoiceResponse{
			PayloadStatus: engine.PayloadStatusV1{Status: engine.VALID, LatestValidHash: &update.HeadBlockHash},
			PayloadID:     id,
		}
	}
	if rawdb.ReadCanonicalHash(api.eth.ChainDb(), block.NumberU64()) != update.HeadBlockHash {
		// Block is not canonical, set head.
		if latestValid, err := api.eth.BlockChain().SetCanonical(block); err != nil {
			return engine.ForkChoiceResponse{PayloadStatus: engine.PayloadStatusV1{Status: engine.INVALID, LatestValidHash: &latestValid}}, err
		}
	} else if api.eth.BlockChain().CurrentBlock().Hash() == update.HeadBlockHash {
		// If the specified head matches with our local head, do nothing and keep
		// generating the payload. It's a special corner case that a few slots are
		// missing and we are requested to generate the payload in slot.
	} else if api.eth.BlockChain().Config().Optimism == nil { // minor Engine API divergence: allow proposers to reorg their own chain
		// If the head block is already in our canonical chain, the beacon client is
		// probably resyncing. Ignore the update.
		log.Info("Ignoring beacon update to old head", "number", block.NumberU64(), "hash", update.HeadBlockHash, "age", common.PrettyAge(time.Unix(int64(block.Time()), 0)), "have", api.eth.BlockChain().CurrentBlock().Number)
		return valid(nil), nil
	}
	api.eth.SetSynced()

	// If the beacon client also advertised a finalized block, mark the local
	// chain final and completely in PoS mode.
	if update.FinalizedBlockHash != (common.Hash{}) {
		// If the finalized block is not in our canonical tree, something is wrong
		finalBlock := api.eth.BlockChain().GetBlockByHash(update.FinalizedBlockHash)
		if finalBlock == nil {
			log.Warn("Final block not available in database", "hash", update.FinalizedBlockHash)
			return engine.STATUS_INVALID, engine.InvalidForkChoiceState.With(errors.New("final block not available in database"))
		} else if rawdb.ReadCanonicalHash(api.eth.ChainDb(), finalBlock.NumberU64()) != update.FinalizedBlockHash {
			log.Warn("Final block not in canonical chain", "number", finalBlock.NumberU64(), "hash", update.FinalizedBlockHash)
			return engine.STATUS_INVALID, engine.InvalidForkChoiceState.With(errors.New("final block not in canonical chain"))
		}
		// Set the finalized block
		api.eth.BlockChain().SetFinalized(finalBlock.Header())
	}
	// Check if the safe block hash is in our canonical tree, if not something is wrong
	if update.SafeBlockHash != (common.Hash{}) {
		safeBlock := api.eth.BlockChain().GetBlockByHash(update.SafeBlockHash)
		if safeBlock == nil {
			log.Warn("Safe block not available in database")
			return engine.STATUS_INVALID, engine.InvalidForkChoiceState.With(errors.New("safe block not available in database"))
		}
		if rawdb.ReadCanonicalHash(api.eth.ChainDb(), safeBlock.NumberU64()) != update.SafeBlockHash {
			log.Warn("Safe block not in canonical chain")
			return engine.STATUS_INVALID, engine.InvalidForkChoiceState.With(errors.New("safe block not in canonical chain"))
		}
		// Set the safe block
		api.eth.BlockChain().SetSafe(safeBlock.Header())
	}
	// If payload generation was requested, create a new block to be potentially
	// sealed by the beacon client. The payload will be requested later, and we
	// will replace it arbitrarily many times in between.

	if payloadAttributes != nil {
		var eip1559Params []byte
		if api.eth.BlockChain().Config().Optimism != nil {
			if payloadAttributes.GasLimit == nil {
				return engine.STATUS_INVALID, engine.InvalidPayloadAttributes.With(errors.New("gasLimit parameter is required"))
			}
			if api.eth.BlockChain().Config().IsHolocene(payloadAttributes.Timestamp) {
				if err := eip1559.ValidateHolocene1559Params(payloadAttributes.EIP1559Params); err != nil {
					return engine.STATUS_INVALID, engine.InvalidPayloadAttributes.With(err)
				}
				eip1559Params = bytes.Clone(payloadAttributes.EIP1559Params)
			} else if len(payloadAttributes.EIP1559Params) != 0 {
				return engine.STATUS_INVALID,
					engine.InvalidPayloadAttributes.With(errors.New("eip155Params not supported prior to Holocene upgrade"))
			}
		}
		transactions := make(types.Transactions, 0, len(payloadAttributes.Transactions))
		for i, otx := range payloadAttributes.Transactions {
			var tx types.Transaction
			if err := tx.UnmarshalBinary(otx); err != nil {
				return engine.STATUS_INVALID, fmt.Errorf("transaction %d is not valid: %v", i, err)
			}
			transactions = append(transactions, &tx)
		}
		args := &miner.BuildPayloadArgs{
			Parent:        update.HeadBlockHash,
			Timestamp:     payloadAttributes.Timestamp,
			FeeRecipient:  payloadAttributes.SuggestedFeeRecipient,
			Random:        payloadAttributes.Random,
			Withdrawals:   payloadAttributes.Withdrawals,
			BeaconRoot:    payloadAttributes.BeaconRoot,
			NoTxPool:      payloadAttributes.NoTxPool,
			Transactions:  transactions,
			GasLimit:      payloadAttributes.GasLimit,
			Version:       payloadVersion,
			EIP1559Params: eip1559Params,
		}
		id := args.Id()
		// If we already are busy generating this work, then we do not need
		// to start a second process.
		if api.localBlocks.has(id) {
			return valid(&id), nil
		}
		payload, err := api.eth.Miner().BuildPayload(args, payloadWitness)
		if err != nil {
			log.Error("Failed to build payload", "err", err)
			return valid(nil), engine.InvalidPayloadAttributes.With(err)
		}
		api.localBlocks.put(id, payload)
		return valid(&id), nil
	}
	return valid(nil), nil
}

// ExchangeTransitionConfigurationV1 checks the given configuration against
// the configuration of the node.
func (api *ConsensusAPI) ExchangeTransitionConfigurationV1(config engine.TransitionConfigurationV1) (*engine.TransitionConfigurationV1, error) {
	log.Trace("Engine API request received", "method", "ExchangeTransitionConfiguration", "ttd", config.TerminalTotalDifficulty)
	if config.TerminalTotalDifficulty == nil {
		return nil, errors.New("invalid terminal total difficulty")
	}
	// Stash away the last update to warn the user if the beacon client goes offline
	api.lastTransitionLock.Lock()
	api.lastTransitionUpdate = time.Now()
	api.lastTransitionLock.Unlock()

	ttd := api.eth.BlockChain().Config().TerminalTotalDifficulty
	if ttd == nil || ttd.Cmp(config.TerminalTotalDifficulty.ToInt()) != 0 {
		log.Warn("Invalid TTD configured", "geth", ttd, "beacon", config.TerminalTotalDifficulty)
		return nil, fmt.Errorf("invalid ttd: execution %v consensus %v", ttd, config.TerminalTotalDifficulty)
	}
	if config.TerminalBlockHash != (common.Hash{}) {
		if hash := api.eth.BlockChain().GetCanonicalHash(uint64(config.TerminalBlockNumber)); hash == config.TerminalBlockHash {
			return &engine.TransitionConfigurationV1{
				TerminalTotalDifficulty: (*hexutil.Big)(ttd),
				TerminalBlockHash:       config.TerminalBlockHash,
				TerminalBlockNumber:     config.TerminalBlockNumber,
			}, nil
		}
		return nil, errors.New("invalid terminal block hash")
	}
	return &engine.TransitionConfigurationV1{TerminalTotalDifficulty: (*hexutil.Big)(ttd)}, nil
}

// GetPayloadV1 returns a cached payload by id.
func (api *ConsensusAPI) GetPayloadV1(payloadID engine.PayloadID) (*engine.ExecutableData, error) {
	if !payloadID.Is(engine.PayloadV1) {
		return nil, engine.UnsupportedFork
	}
	data, err := api.getPayload(payloadID, false)
	if err != nil {
		return nil, err
	}
	return data.ExecutionPayload, nil
}

// GetPayloadV2 returns a cached payload by id.
func (api *ConsensusAPI) GetPayloadV2(payloadID engine.PayloadID) (*engine.ExecutionPayloadEnvelope, error) {
	if !payloadID.Is(engine.PayloadV1, engine.PayloadV2) {
		return nil, engine.UnsupportedFork
	}
	return api.getPayload(payloadID, false)
}

// GetPayloadV3 returns a cached payload by id.
func (api *ConsensusAPI) GetPayloadV3(payloadID engine.PayloadID) (*engine.ExecutionPayloadEnvelope, error) {
	if !payloadID.Is(engine.PayloadV3) {
		return nil, engine.UnsupportedFork
	}
	return api.getPayload(payloadID, false)
}

// GetPayloadV4 returns a cached payload by id.
func (api *ConsensusAPI) GetPayloadV4(payloadID engine.PayloadID) (*engine.ExecutionPayloadEnvelope, error) {
	if !payloadID.Is(engine.PayloadV3) {
		return nil, engine.UnsupportedFork
	}
	return api.getPayload(payloadID, false)
}

func (api *ConsensusAPI) getPayload(payloadID engine.PayloadID, full bool) (*engine.ExecutionPayloadEnvelope, error) {
	log.Trace("Engine API request received", "method", "GetPayload", "id", payloadID)
	data := api.localBlocks.get(payloadID, full)
	if data == nil {
		return nil, engine.UnknownPayload
	}
	return data, nil
}

// NewPayloadV1 creates an Eth1 block, inserts it in the chain, and returns the status of the chain.
func (api *ConsensusAPI) NewPayloadV1(params engine.ExecutableData) (engine.PayloadStatusV1, error) {
	if params.Withdrawals != nil {
		return engine.PayloadStatusV1{Status: engine.INVALID}, engine.InvalidParams.With(errors.New("withdrawals not supported in V1"))
	}
	return api.newPayload(params, nil, nil, false)
}

// NewPayloadV2 creates an Eth1 block, inserts it in the chain, and returns the status of the chain.
func (api *ConsensusAPI) NewPayloadV2(params engine.ExecutableData) (engine.PayloadStatusV1, error) {
	if api.eth.BlockChain().Config().IsCancun(api.eth.BlockChain().Config().LondonBlock, params.Timestamp) {
		return engine.PayloadStatusV1{Status: engine.INVALID}, engine.InvalidParams.With(errors.New("can't use newPayloadV2 post-cancun"))
	}
	if api.eth.BlockChain().Config().LatestFork(params.Timestamp) == forks.Shanghai {
		if params.Withdrawals == nil {
			return engine.PayloadStatusV1{Status: engine.INVALID}, engine.InvalidParams.With(errors.New("nil withdrawals post-shanghai"))
		}
	} else {
		if params.Withdrawals != nil {
			return engine.PayloadStatusV1{Status: engine.INVALID}, engine.InvalidParams.With(errors.New("non-nil withdrawals pre-shanghai"))
		}
	}
	if params.ExcessBlobGas != nil {
		return engine.PayloadStatusV1{Status: engine.INVALID}, engine.InvalidParams.With(errors.New("non-nil excessBlobGas pre-cancun"))
	}
	if params.BlobGasUsed != nil {
		return engine.PayloadStatusV1{Status: engine.INVALID}, engine.InvalidParams.With(errors.New("non-nil blobGasUsed pre-cancun"))
	}
	return api.newPayload(params, nil, nil, false)
}

// NewPayloadV3 creates an Eth1 block, inserts it in the chain, and returns the status of the chain.
func (api *ConsensusAPI) NewPayloadV3(params engine.ExecutableData, versionedHashes []common.Hash, beaconRoot *common.Hash) (engine.PayloadStatusV1, error) {
	if params.Withdrawals == nil {
		return engine.PayloadStatusV1{Status: engine.INVALID}, engine.InvalidParams.With(errors.New("nil withdrawals post-shanghai"))
	}
	if params.ExcessBlobGas == nil {
		return engine.PayloadStatusV1{Status: engine.INVALID}, engine.InvalidParams.With(errors.New("nil excessBlobGas post-cancun"))
	}
	if params.BlobGasUsed == nil {
		return engine.PayloadStatusV1{Status: engine.INVALID}, engine.InvalidParams.With(errors.New("nil blobGasUsed post-cancun"))
	}

	if versionedHashes == nil {
		return engine.PayloadStatusV1{Status: engine.INVALID}, engine.InvalidParams.With(errors.New("nil versionedHashes post-cancun"))
	}
	if beaconRoot == nil {
		return engine.PayloadStatusV1{Status: engine.INVALID}, engine.InvalidParams.With(errors.New("nil beaconRoot post-cancun"))
	}

	if api.eth.BlockChain().Config().LatestFork(params.Timestamp) != forks.Cancun {
		return engine.PayloadStatusV1{Status: engine.INVALID}, engine.UnsupportedFork.With(errors.New("newPayloadV3 must only be called for cancun payloads"))
	}
	return api.newPayload(params, versionedHashes, beaconRoot, false)
}

// NewPayloadV4 creates an Eth1 block, inserts it in the chain, and returns the status of the chain.
// NewPayloadV4 creates an Eth1 block, inserts it in the chain, and returns the status of the chain.
func (api *ConsensusAPI) NewPayloadV4(params engine.ExecutableData, versionedHashes []common.Hash, beaconRoot *common.Hash) (engine.PayloadStatusV1, error) {
	if params.Withdrawals == nil {
		return engine.PayloadStatusV1{Status: engine.INVALID}, engine.InvalidParams.With(errors.New("nil withdrawals post-shanghai"))
	}
	if params.ExcessBlobGas == nil {
		return engine.PayloadStatusV1{Status: engine.INVALID}, engine.InvalidParams.With(errors.New("nil excessBlobGas post-cancun"))
	}
	if params.BlobGasUsed == nil {
		return engine.PayloadStatusV1{Status: engine.INVALID}, engine.InvalidParams.With(errors.New("nil blobGasUsed post-cancun"))
	}
	if params.Deposits == nil {
		return engine.PayloadStatusV1{Status: engine.INVALID}, engine.InvalidParams.With(errors.New("nil deposits post-prague"))
	}

	if versionedHashes == nil {
		return engine.PayloadStatusV1{Status: engine.INVALID}, engine.InvalidParams.With(errors.New("nil versionedHashes post-cancun"))
	}
	if beaconRoot == nil {
		return engine.PayloadStatusV1{Status: engine.INVALID}, engine.InvalidParams.With(errors.New("nil beaconRoot post-cancun"))
	}

	if api.eth.BlockChain().Config().LatestFork(params.Timestamp) != forks.Prague {
		return engine.PayloadStatusV1{Status: engine.INVALID}, engine.UnsupportedFork.With(errors.New("newPayloadV4 must only be called for prague payloads"))
	}
	return api.newPayload(params, versionedHashes, beaconRoot, false)
}

// NewPayloadWithWitnessV1 is analogous to NewPayloadV1, only it also generates
// and returns a stateless witness after running the payload.
func (api *ConsensusAPI) NewPayloadWithWitnessV1(params engine.ExecutableData) (engine.PayloadStatusV1, error) {
	if params.Withdrawals != nil {
		return engine.PayloadStatusV1{Status: engine.INVALID}, engine.InvalidParams.With(errors.New("withdrawals not supported in V1"))
	}
	return api.newPayload(params, nil, nil, true)
}

// NewPayloadWithWitnessV2 is analogous to NewPayloadV2, only it also generates
// and returns a stateless witness after running the payload.
func (api *ConsensusAPI) NewPayloadWithWitnessV2(params engine.ExecutableData) (engine.PayloadStatusV1, error) {
	if api.eth.BlockChain().Config().IsCancun(api.eth.BlockChain().Config().LondonBlock, params.Timestamp) {
		return engine.PayloadStatusV1{Status: engine.INVALID}, engine.InvalidParams.With(errors.New("can't use newPayloadV2 post-cancun"))
	}
	if api.eth.BlockChain().Config().LatestFork(params.Timestamp) == forks.Shanghai {
		if params.Withdrawals == nil {
			return engine.PayloadStatusV1{Status: engine.INVALID}, engine.InvalidParams.With(errors.New("nil withdrawals post-shanghai"))
		}
	} else {
		if params.Withdrawals != nil {
			return engine.PayloadStatusV1{Status: engine.INVALID}, engine.InvalidParams.With(errors.New("non-nil withdrawals pre-shanghai"))
		}
	}
	if params.ExcessBlobGas != nil {
		return engine.PayloadStatusV1{Status: engine.INVALID}, engine.InvalidParams.With(errors.New("non-nil excessBlobGas pre-cancun"))
	}
	if params.BlobGasUsed != nil {
		return engine.PayloadStatusV1{Status: engine.INVALID}, engine.InvalidParams.With(errors.New("non-nil blobGasUsed pre-cancun"))
	}
	return api.newPayload(params, nil, nil, true)
}

// NewPayloadWithWitnessV3 is analogous to NewPayloadV3, only it also generates
// and returns a stateless witness after running the payload.
func (api *ConsensusAPI) NewPayloadWithWitnessV3(params engine.ExecutableData, versionedHashes []common.Hash, beaconRoot *common.Hash) (engine.PayloadStatusV1, error) {
	if params.Withdrawals == nil {
		return engine.PayloadStatusV1{Status: engine.INVALID}, engine.InvalidParams.With(errors.New("nil withdrawals post-shanghai"))
	}
	if params.ExcessBlobGas == nil {
		return engine.PayloadStatusV1{Status: engine.INVALID}, engine.InvalidParams.With(errors.New("nil excessBlobGas post-cancun"))
	}
	if params.BlobGasUsed == nil {
		return engine.PayloadStatusV1{Status: engine.INVALID}, engine.InvalidParams.With(errors.New("nil blobGasUsed post-cancun"))
	}

	if versionedHashes == nil {
		return engine.PayloadStatusV1{Status: engine.INVALID}, engine.InvalidParams.With(errors.New("nil versionedHashes post-cancun"))
	}
	if beaconRoot == nil {
		return engine.PayloadStatusV1{Status: engine.INVALID}, engine.InvalidParams.With(errors.New("nil beaconRoot post-cancun"))
	}

	if api.eth.BlockChain().Config().LatestFork(params.Timestamp) != forks.Cancun {
		return engine.PayloadStatusV1{Status: engine.INVALID}, engine.UnsupportedFork.With(errors.New("newPayloadWithWitnessV3 must only be called for cancun payloads"))
	}
	return api.newPayload(params, versionedHashes, beaconRoot, true)
}

// NewPayloadWithWitnessV4 is analogous to NewPayloadV4, only it also generates
// and returns a stateless witness after running the payload.
func (api *ConsensusAPI) NewPayloadWithWitnessV4(params engine.ExecutableData, versionedHashes []common.Hash, beaconRoot *common.Hash) (engine.PayloadStatusV1, error) {
	if params.Withdrawals == nil {
		return engine.PayloadStatusV1{Status: engine.INVALID}, engine.InvalidParams.With(errors.New("nil withdrawals post-shanghai"))
	}
	if params.ExcessBlobGas == nil {
		return engine.PayloadStatusV1{Status: engine.INVALID}, engine.InvalidParams.With(errors.New("nil excessBlobGas post-cancun"))
	}
	if params.BlobGasUsed == nil {
		return engine.PayloadStatusV1{Status: engine.INVALID}, engine.InvalidParams.With(errors.New("nil blobGasUsed post-cancun"))
	}
	if params.Deposits == nil {
		return engine.PayloadStatusV1{Status: engine.INVALID}, engine.InvalidParams.With(errors.New("nil deposits post-prague"))
	}

	if versionedHashes == nil {
		return engine.PayloadStatusV1{Status: engine.INVALID}, engine.InvalidParams.With(errors.New("nil versionedHashes post-cancun"))
	}
	if beaconRoot == nil {
		return engine.PayloadStatusV1{Status: engine.INVALID}, engine.InvalidParams.With(errors.New("nil beaconRoot post-cancun"))
	}

	if api.eth.BlockChain().Config().LatestFork(params.Timestamp) != forks.Prague {
		return engine.PayloadStatusV1{Status: engine.INVALID}, engine.UnsupportedFork.With(errors.New("newPayloadWithWitnessV4 must only be called for prague payloads"))
	}
	return api.newPayload(params, versionedHashes, beaconRoot, true)
}

// ExecuteStatelessPayloadV1 is analogous to NewPayloadV1, only it operates in
// a stateless mode on top of a provided witness instead of the local database.
func (api *ConsensusAPI) ExecuteStatelessPayloadV1(params engine.ExecutableData, opaqueWitness hexutil.Bytes) (engine.StatelessPayloadStatusV1, error) {
	if params.Withdrawals != nil {
		return engine.StatelessPayloadStatusV1{Status: engine.INVALID}, engine.InvalidParams.With(errors.New("withdrawals not supported in V1"))
	}
	return api.executeStatelessPayload(params, nil, nil, opaqueWitness)
}

// ExecuteStatelessPayloadV2 is analogous to NewPayloadV2, only it operates in
// a stateless mode on top of a provided witness instead of the local database.
func (api *ConsensusAPI) ExecuteStatelessPayloadV2(params engine.ExecutableData, opaqueWitness hexutil.Bytes) (engine.StatelessPayloadStatusV1, error) {
	if api.eth.BlockChain().Config().IsCancun(api.eth.BlockChain().Config().LondonBlock, params.Timestamp) {
		return engine.StatelessPayloadStatusV1{Status: engine.INVALID}, engine.InvalidParams.With(errors.New("can't use newPayloadV2 post-cancun"))
	}
	if api.eth.BlockChain().Config().LatestFork(params.Timestamp) == forks.Shanghai {
		if params.Withdrawals == nil {
			return engine.StatelessPayloadStatusV1{Status: engine.INVALID}, engine.InvalidParams.With(errors.New("nil withdrawals post-shanghai"))
		}
	} else {
		if params.Withdrawals != nil {
			return engine.StatelessPayloadStatusV1{Status: engine.INVALID}, engine.InvalidParams.With(errors.New("non-nil withdrawals pre-shanghai"))
		}
	}
	if params.ExcessBlobGas != nil {
		return engine.StatelessPayloadStatusV1{Status: engine.INVALID}, engine.InvalidParams.With(errors.New("non-nil excessBlobGas pre-cancun"))
	}
	if params.BlobGasUsed != nil {
		return engine.StatelessPayloadStatusV1{Status: engine.INVALID}, engine.InvalidParams.With(errors.New("non-nil blobGasUsed pre-cancun"))
	}
	return api.executeStatelessPayload(params, nil, nil, opaqueWitness)
}

// ExecuteStatelessPayloadV3 is analogous to NewPayloadV3, only it operates in
// a stateless mode on top of a provided witness instead of the local database.
func (api *ConsensusAPI) ExecuteStatelessPayloadV3(params engine.ExecutableData, versionedHashes []common.Hash, beaconRoot *common.Hash, opaqueWitness hexutil.Bytes) (engine.StatelessPayloadStatusV1, error) {
	if params.Withdrawals == nil {
		return engine.StatelessPayloadStatusV1{Status: engine.INVALID}, engine.InvalidParams.With(errors.New("nil withdrawals post-shanghai"))
	}
	if params.ExcessBlobGas == nil {
		return engine.StatelessPayloadStatusV1{Status: engine.INVALID}, engine.InvalidParams.With(errors.New("nil excessBlobGas post-cancun"))
	}
	if params.BlobGasUsed == nil {
		return engine.StatelessPayloadStatusV1{Status: engine.INVALID}, engine.InvalidParams.With(errors.New("nil blobGasUsed post-cancun"))
	}

	if versionedHashes == nil {
		return engine.StatelessPayloadStatusV1{Status: engine.INVALID}, engine.InvalidParams.With(errors.New("nil versionedHashes post-cancun"))
	}
	if beaconRoot == nil {
		return engine.StatelessPayloadStatusV1{Status: engine.INVALID}, engine.InvalidParams.With(errors.New("nil beaconRoot post-cancun"))
	}

	if api.eth.BlockChain().Config().LatestFork(params.Timestamp) != forks.Cancun {
		return engine.StatelessPayloadStatusV1{Status: engine.INVALID}, engine.UnsupportedFork.With(errors.New("executeStatelessPayloadV3 must only be called for cancun payloads"))
	}
	return api.executeStatelessPayload(params, versionedHashes, beaconRoot, opaqueWitness)
}

// ExecuteStatelessPayloadV4 is analogous to NewPayloadV4, only it operates in
// a stateless mode on top of a provided witness instead of the local database.
func (api *ConsensusAPI) ExecuteStatelessPayloadV4(params engine.ExecutableData, versionedHashes []common.Hash, beaconRoot *common.Hash, opaqueWitness hexutil.Bytes) (engine.StatelessPayloadStatusV1, error) {
	if params.Withdrawals == nil {
		return engine.StatelessPayloadStatusV1{Status: engine.INVALID}, engine.InvalidParams.With(errors.New("nil withdrawals post-shanghai"))
	}
	if params.ExcessBlobGas == nil {
		return engine.StatelessPayloadStatusV1{Status: engine.INVALID}, engine.InvalidParams.With(errors.New("nil excessBlobGas post-cancun"))
	}
	if params.BlobGasUsed == nil {
		return engine.StatelessPayloadStatusV1{Status: engine.INVALID}, engine.InvalidParams.With(errors.New("nil blobGasUsed post-cancun"))
	}
	if params.Deposits == nil {
		return engine.StatelessPayloadStatusV1{Status: engine.INVALID}, engine.InvalidParams.With(errors.New("nil deposits post-prague"))
	}

	if versionedHashes == nil {
		return engine.StatelessPayloadStatusV1{Status: engine.INVALID}, engine.InvalidParams.With(errors.New("nil versionedHashes post-cancun"))
	}
	if beaconRoot == nil {
		return engine.StatelessPayloadStatusV1{Status: engine.INVALID}, engine.InvalidParams.With(errors.New("nil beaconRoot post-cancun"))
	}

	if api.eth.BlockChain().Config().LatestFork(params.Timestamp) != forks.Prague {
		return engine.StatelessPayloadStatusV1{Status: engine.INVALID}, engine.UnsupportedFork.With(errors.New("executeStatelessPayloadV4 must only be called for prague payloads"))
	}
	return api.executeStatelessPayload(params, versionedHashes, beaconRoot, opaqueWitness)
}

func (api *ConsensusAPI) newPayload(params engine.ExecutableData, versionedHashes []common.Hash, beaconRoot *common.Hash, witness bool) (engine.PayloadStatusV1, error) {
	// The locking here is, strictly, not required. Without these locks, this can happen:
	//
	// 1. NewPayload( execdata-N ) is invoked from the CL. It goes all the way down to
	//      api.eth.BlockChain().InsertBlockWithoutSetHead, where it is blocked on
	//      e.g database compaction.
	// 2. The call times out on the CL layer, which issues another NewPayload (execdata-N) call.
	//    Similarly, this also get stuck on the same place. Importantly, since the
	//    first call has not gone through, the early checks for "do we already have this block"
	//    will all return false.
	// 3. When the db compaction ends, then N calls inserting the same payload are processed
	//    sequentially.
	// Hence, we use a lock here, to be sure that the previous call has finished before we
	// check whether we already have the block locally.

	// Payload must have eip-1559 params in ExtraData after Holocene
	if api.eth.BlockChain().Config().IsHolocene(params.Timestamp) {
		if err := eip1559.ValidateHoloceneExtraData(params.ExtraData); err != nil {
			return api.invalid(err, nil), nil
		}
	}

	api.newPayloadLock.Lock()
	defer api.newPayloadLock.Unlock()

	log.Trace("Engine API request received", "method", "NewPayload", "number", params.Number, "hash", params.BlockHash)
	block, err := engine.ExecutableDataToBlock(params, versionedHashes, beaconRoot, api.eth.BlockChain().Config())
	if err != nil {
		bgu := "nil"
		if params.BlobGasUsed != nil {
			bgu = strconv.Itoa(int(*params.BlobGasUsed))
		}
		ebg := "nil"
		if params.ExcessBlobGas != nil {
			ebg = strconv.Itoa(int(*params.ExcessBlobGas))
		}
		log.Warn("Invalid NewPayload params",
			"params.Number", params.Number,
			"params.ParentHash", params.ParentHash,
			"params.BlockHash", params.BlockHash,
			"params.StateRoot", params.StateRoot,
			"params.FeeRecipient", params.FeeRecipient,
			"params.LogsBloom", common.PrettyBytes(params.LogsBloom),
			"params.Random", params.Random,
			"params.GasLimit", params.GasLimit,
			"params.GasUsed", params.GasUsed,
			"params.Timestamp", params.Timestamp,
			"params.ExtraData", common.PrettyBytes(params.ExtraData),
			"params.BaseFeePerGas", params.BaseFeePerGas,
			"params.BlobGasUsed", bgu,
			"params.ExcessBlobGas", ebg,
			"len(params.Transactions)", len(params.Transactions),
			"len(params.Withdrawals)", len(params.Withdrawals),
			"len(params.Deposits)", len(params.Deposits),
			"params.WithdrawalsRoot", params.WithdrawalsRoot,
			"beaconRoot", beaconRoot,
			"error", err)
		return api.invalid(err, nil), nil
	}
	// Stash away the last update to warn the user if the beacon client goes offline
	api.lastNewPayloadLock.Lock()
	api.lastNewPayloadUpdate = time.Now()
	api.lastNewPayloadLock.Unlock()

	// If we already have the block locally, ignore the entire execution and just
	// return a fake success.
	if block := api.eth.BlockChain().GetBlockByHash(params.BlockHash); block != nil {
		log.Warn("Ignoring already known beacon payload", "number", params.Number, "hash", params.BlockHash, "age", common.PrettyAge(time.Unix(int64(block.Time()), 0)))
		hash := block.Hash()
		return engine.PayloadStatusV1{Status: engine.VALID, LatestValidHash: &hash}, nil
	}
	// If this block was rejected previously, keep rejecting it
	if res := api.checkInvalidAncestor(block.Hash(), block.Hash()); res != nil {
		return *res, nil
	}
	// If the parent is missing, we - in theory - could trigger a sync, but that
	// would also entail a reorg. That is problematic if multiple sibling blocks
	// are being fed to us, and even more so, if some semi-distant uncle shortens
	// our live chain. As such, payload execution will not permit reorgs and thus
	// will not trigger a sync cycle. That is fine though, if we get a fork choice
	// update after legit payload executions.
	parent := api.eth.BlockChain().GetBlock(block.ParentHash(), block.NumberU64()-1)
	if parent == nil {
		return api.delayPayloadImport(block), nil
	}
	// We have an existing parent, do some sanity checks to avoid the beacon client
	// triggering too early
	var (
		ptd  = api.eth.BlockChain().GetTd(parent.Hash(), parent.NumberU64())
		ttd  = api.eth.BlockChain().Config().TerminalTotalDifficulty
		gptd = api.eth.BlockChain().GetTd(parent.ParentHash(), parent.NumberU64()-1)
	)
	if ptd.Cmp(ttd) < 0 {
		log.Warn("Ignoring pre-merge payload", "number", params.Number, "hash", params.BlockHash, "td", ptd, "ttd", ttd)
		return engine.INVALID_TERMINAL_BLOCK, nil
	}
	if parent.Difficulty().BitLen() > 0 && gptd != nil && gptd.Cmp(ttd) >= 0 {
		log.Error("Ignoring pre-merge parent block", "number", params.Number, "hash", params.BlockHash, "td", ptd, "ttd", ttd)
		return engine.INVALID_TERMINAL_BLOCK, nil
	}
	if block.Time() <= parent.Time() {
		log.Warn("Invalid timestamp", "parent", block.Time(), "block", block.Time())
		return api.invalid(errors.New("invalid timestamp"), parent.Header()), nil
	}
	// Another corner case: if the node is in snap sync mode, but the CL client
	// tries to make it import a block. That should be denied as pushing something
	// into the database directly will conflict with the assumptions of snap sync
	// that it has an empty db that it can fill itself.
	if api.eth.SyncMode() != downloader.FullSync {
		return api.delayPayloadImport(block), nil
	}
	if !api.eth.BlockChain().HasBlockAndState(block.ParentHash(), block.NumberU64()-1) {
		api.remoteBlocks.put(block.Hash(), block.Header())
		log.Warn("State not available, ignoring new payload")
		return engine.PayloadStatusV1{Status: engine.ACCEPTED}, nil
	}
	log.Trace("Inserting block without sethead", "hash", block.Hash(), "number", block.Number())
	proofs, err := api.eth.BlockChain().InsertBlockWithoutSetHead(block, witness)
	if err != nil {
		log.Warn("NewPayload: inserting block failed", "error", err)

		api.invalidLock.Lock()
		api.invalidBlocksHits[block.Hash()] = 1
		api.invalidTipsets[block.Hash()] = block.Header()
		api.invalidLock.Unlock()

		return api.invalid(err, parent.Header()), nil
	}
	hash := block.Hash()

	// If witness collection was requested, inject that into the result too
	var ow *hexutil.Bytes
	if proofs != nil {
		ow = new(hexutil.Bytes)
		*ow, _ = rlp.EncodeToBytes(proofs)
	}
	return engine.PayloadStatusV1{Status: engine.VALID, Witness: ow, LatestValidHash: &hash}, nil
}

func (api *ConsensusAPI) executeStatelessPayload(params engine.ExecutableData, versionedHashes []common.Hash, beaconRoot *common.Hash, opaqueWitness hexutil.Bytes) (engine.StatelessPayloadStatusV1, error) {
	log.Trace("Engine API request received", "method", "ExecuteStatelessPayload", "number", params.Number, "hash", params.BlockHash)

	block, err := engine.ExecutableDataToBlockNoHash(params, versionedHashes, beaconRoot, api.eth.BlockChain().Config())
	if err != nil {
		bgu := "nil"
		if params.BlobGasUsed != nil {
			bgu = strconv.Itoa(int(*params.BlobGasUsed))
		}
		ebg := "nil"
		if params.ExcessBlobGas != nil {
			ebg = strconv.Itoa(int(*params.ExcessBlobGas))
		}
		log.Warn("Invalid ExecuteStatelessPayload params",
			"params.Number", params.Number,
			"params.ParentHash", params.ParentHash,
			"params.BlockHash", params.BlockHash,
			"params.StateRoot", params.StateRoot,
			"params.FeeRecipient", params.FeeRecipient,
			"params.LogsBloom", common.PrettyBytes(params.LogsBloom),
			"params.Random", params.Random,
			"params.GasLimit", params.GasLimit,
			"params.GasUsed", params.GasUsed,
			"params.Timestamp", params.Timestamp,
			"params.ExtraData", common.PrettyBytes(params.ExtraData),
			"params.BaseFeePerGas", params.BaseFeePerGas,
			"params.BlobGasUsed", bgu,
			"params.ExcessBlobGas", ebg,
			"len(params.Transactions)", len(params.Transactions),
			"len(params.Withdrawals)", len(params.Withdrawals),
			"len(params.Deposits)", len(params.Deposits),
			"params.WithdrawalsRoot", params.WithdrawalsRoot,
			"beaconRoot", beaconRoot,
			"error", err)
		errorMsg := err.Error()
		return engine.StatelessPayloadStatusV1{Status: engine.INVALID, ValidationError: &errorMsg}, nil
	}
	witness := new(stateless.Witness)
	if err := rlp.DecodeBytes(opaqueWitness, witness); err != nil {
		log.Warn("Invalid ExecuteStatelessPayload witness", "err", err)
		errorMsg := err.Error()
		return engine.StatelessPayloadStatusV1{Status: engine.INVALID, ValidationError: &errorMsg}, nil
	}
	// Stash away the last update to warn the user if the beacon client goes offline
	api.lastNewPayloadLock.Lock()
	api.lastNewPayloadUpdate = time.Now()
	api.lastNewPayloadLock.Unlock()

	log.Trace("Executing block statelessly", "number", block.Number(), "hash", params.BlockHash)
	stateRoot, receiptRoot, err := core.ExecuteStateless(api.eth.BlockChain().Config(), block, witness)
	if err != nil {
		log.Warn("ExecuteStatelessPayload: execution failed", "err", err)
		errorMsg := err.Error()
		return engine.StatelessPayloadStatusV1{Status: engine.INVALID, ValidationError: &errorMsg}, nil
	}
	return engine.StatelessPayloadStatusV1{Status: engine.VALID, StateRoot: stateRoot, ReceiptsRoot: receiptRoot}, nil
}

// delayPayloadImport stashes the given block away for import at a later time,
// either via a forkchoice update or a sync extension. This method is meant to
// be called by the newpayload command when the block seems to be ok, but some
// prerequisite prevents it from being processed (e.g. no parent, or snap sync).
func (api *ConsensusAPI) delayPayloadImport(block *types.Block) engine.PayloadStatusV1 {
	// Sanity check that this block's parent is not on a previously invalidated
	// chain. If it is, mark the block as invalid too.
	if res := api.checkInvalidAncestor(block.ParentHash(), block.Hash()); res != nil {
		return *res
	}
	// Stash the block away for a potential forced forkchoice update to it
	// at a later time.
	api.remoteBlocks.put(block.Hash(), block.Header())

	// Although we don't want to trigger a sync, if there is one already in
	// progress, try to extend it with the current payload request to relieve
	// some strain from the forkchoice update.
	err := api.eth.Downloader().BeaconExtend(api.eth.SyncMode(), block.Header())
	if err == nil {
		log.Debug("Payload accepted for sync extension", "number", block.NumberU64(), "hash", block.Hash())
		return engine.PayloadStatusV1{Status: engine.SYNCING}
	}
	// Either no beacon sync was started yet, or it rejected the delivered
	// payload as non-integratable on top of the existing sync. We'll just
	// have to rely on the beacon client to forcefully update the head with
	// a forkchoice update request.
	if api.eth.SyncMode() == downloader.FullSync {
		// In full sync mode, failure to import a well-formed block can only mean
		// that the parent state is missing and the syncer rejected extending the
		// current cycle with the new payload.
		log.Warn("Ignoring payload with missing parent", "number", block.NumberU64(), "hash", block.Hash(), "parent", block.ParentHash(), "reason", err)
	} else {
		// In non-full sync mode (i.e. snap sync) all payloads are rejected until
		// snap sync terminates as snap sync relies on direct database injections
		// and cannot afford concurrent out-if-band modifications via imports.
		log.Warn("Ignoring payload while snap syncing", "number", block.NumberU64(), "hash", block.Hash(), "reason", err)
	}
	return engine.PayloadStatusV1{Status: engine.SYNCING}
}

// setInvalidAncestor is a callback for the downloader to notify us if a bad block
// is encountered during the async sync.
func (api *ConsensusAPI) setInvalidAncestor(invalid *types.Header, origin *types.Header) {
	api.invalidLock.Lock()
	defer api.invalidLock.Unlock()

	api.invalidTipsets[origin.Hash()] = invalid
	api.invalidBlocksHits[invalid.Hash()]++
}

// checkInvalidAncestor checks whether the specified chain end links to a known
// bad ancestor. If yes, it constructs the payload failure response to return.
func (api *ConsensusAPI) checkInvalidAncestor(check common.Hash, head common.Hash) *engine.PayloadStatusV1 {
	api.invalidLock.Lock()
	defer api.invalidLock.Unlock()

	// If the hash to check is unknown, return valid
	invalid, ok := api.invalidTipsets[check]
	if !ok {
		return nil
	}
	// If the bad hash was hit too many times, evict it and try to reprocess in
	// the hopes that we have a data race that we can exit out of.
	badHash := invalid.Hash()

	api.invalidBlocksHits[badHash]++
	if api.invalidBlocksHits[badHash] >= invalidBlockHitEviction {
		log.Warn("Too many bad block import attempt, trying", "number", invalid.Number, "hash", badHash)
		delete(api.invalidBlocksHits, badHash)

		for descendant, badHeader := range api.invalidTipsets {
			if badHeader.Hash() == badHash {
				delete(api.invalidTipsets, descendant)
			}
		}
		return nil
	}
	// Not too many failures yet, mark the head of the invalid chain as invalid
	if check != head {
		log.Warn("Marked new chain head as invalid", "hash", head, "badnumber", invalid.Number, "badhash", badHash)
		for len(api.invalidTipsets) >= invalidTipsetsCap {
			for key := range api.invalidTipsets {
				delete(api.invalidTipsets, key)
				break
			}
		}
		api.invalidTipsets[head] = invalid
	}
	// If the last valid hash is the terminal pow block, return 0x0 for latest valid hash
	lastValid := &invalid.ParentHash
	if header := api.eth.BlockChain().GetHeader(invalid.ParentHash, invalid.Number.Uint64()-1); header != nil && header.Difficulty.Sign() != 0 {
		lastValid = &common.Hash{}
	}
	failure := "links to previously rejected block"
	return &engine.PayloadStatusV1{
		Status:          engine.INVALID,
		LatestValidHash: lastValid,
		ValidationError: &failure,
	}
}

// invalid returns a response "INVALID" with the latest valid hash supplied by latest.
func (api *ConsensusAPI) invalid(err error, latestValid *types.Header) engine.PayloadStatusV1 {
	var currentHash *common.Hash
	if latestValid != nil {
		if latestValid.Difficulty.BitLen() != 0 {
			// Set latest valid hash to 0x0 if parent is PoW block
			currentHash = &common.Hash{}
		} else {
			// Otherwise set latest valid hash to parent hash
			h := latestValid.Hash()
			currentHash = &h
		}
	}
	errorMsg := err.Error()
	return engine.PayloadStatusV1{Status: engine.INVALID, LatestValidHash: currentHash, ValidationError: &errorMsg}
}

// heartbeat loops indefinitely, and checks if there have been beacon client updates
// received in the last while. If not - or if they but strange ones - it warns the
// user that something might be off with their consensus node.
//
// TODO(karalabe): Spin this goroutine down somehow
func (api *ConsensusAPI) heartbeat() {
	if api.eth.BlockChain().Config().Optimism != nil { // don't start the api heartbeat, there is no transition
		return
	}
	// Sleep a bit on startup since there's obviously no beacon client yet
	// attached, so no need to print scary warnings to the user.
	time.Sleep(beaconUpdateStartupTimeout)

	// If the network is not yet merged/merging, don't bother continuing.
	if api.eth.BlockChain().Config().TerminalTotalDifficulty == nil {
		return
	}

	var offlineLogged time.Time

	for {
		// Sleep a bit and retrieve the last known consensus updates
		time.Sleep(5 * time.Second)

		api.lastTransitionLock.Lock()
		lastTransitionUpdate := api.lastTransitionUpdate
		api.lastTransitionLock.Unlock()

		api.lastForkchoiceLock.Lock()
		lastForkchoiceUpdate := api.lastForkchoiceUpdate
		api.lastForkchoiceLock.Unlock()

		api.lastNewPayloadLock.Lock()
		lastNewPayloadUpdate := api.lastNewPayloadUpdate
		api.lastNewPayloadLock.Unlock()

		// If there have been no updates for the past while, warn the user
		// that the beacon client is probably offline
		if time.Since(lastForkchoiceUpdate) <= beaconUpdateConsensusTimeout || time.Since(lastNewPayloadUpdate) <= beaconUpdateConsensusTimeout {
			offlineLogged = time.Time{}
			continue
		}
		if time.Since(offlineLogged) > beaconUpdateWarnFrequency {
			if lastForkchoiceUpdate.IsZero() && lastNewPayloadUpdate.IsZero() {
				if lastTransitionUpdate.IsZero() {
					log.Warn("Post-merge network, but no beacon client seen. Please launch one to follow the chain!")
				} else {
					log.Warn("Beacon client online, but never received consensus updates. Please ensure your beacon client is operational to follow the chain!")
				}
			} else {
				log.Warn("Beacon client online, but no consensus updates received in a while. Please fix your beacon client to follow the chain!")
			}
			offlineLogged = time.Now()
		}
		continue
	}
}

// ExchangeCapabilities returns the current methods provided by this node.
func (api *ConsensusAPI) ExchangeCapabilities([]string) []string {
	return caps
}

// GetClientVersionV1 exchanges client version data of this node.
func (api *ConsensusAPI) GetClientVersionV1(info engine.ClientVersionV1) []engine.ClientVersionV1 {
	log.Trace("Engine API request received", "method", "GetClientVersionV1", "info", info.String())
	commit := make([]byte, 4)
	if vcs, ok := version.VCS(); ok {
		commit = common.FromHex(vcs.Commit)[0:4]
	}
	return []engine.ClientVersionV1{
		{
			Code:    engine.ClientCode,
			Name:    engine.ClientName,
			Version: params.VersionWithMeta,
			Commit:  hexutil.Encode(commit),
		},
	}
}

// GetPayloadBodiesByHashV1 implements engine_getPayloadBodiesByHashV1 which allows for retrieval of a list
// of block bodies by the engine api.
func (api *ConsensusAPI) GetPayloadBodiesByHashV1(hashes []common.Hash) []*engine.ExecutionPayloadBody {
	bodies := make([]*engine.ExecutionPayloadBody, len(hashes))
	for i, hash := range hashes {
		block := api.eth.BlockChain().GetBlockByHash(hash)
		body := getBody(block)
		if body != nil {
			// Nil out the V2 values, clients should know to not request V1 objects
			// after Prague.
			body.Deposits = nil
		}
		bodies[i] = body
	}
	return bodies
}

// GetPayloadBodiesByHashV2 implements engine_getPayloadBodiesByHashV1 which allows for retrieval of a list
// of block bodies by the engine api.
func (api *ConsensusAPI) GetPayloadBodiesByHashV2(hashes []common.Hash) []*engine.ExecutionPayloadBody {
	bodies := make([]*engine.ExecutionPayloadBody, len(hashes))
	for i, hash := range hashes {
		block := api.eth.BlockChain().GetBlockByHash(hash)
		bodies[i] = getBody(block)
	}
	return bodies
}

// GetPayloadBodiesByRangeV1 implements engine_getPayloadBodiesByRangeV1 which allows for retrieval of a range
// of block bodies by the engine api.
func (api *ConsensusAPI) GetPayloadBodiesByRangeV1(start, count hexutil.Uint64) ([]*engine.ExecutionPayloadBody, error) {
	bodies, err := api.getBodiesByRange(start, count)
	if err != nil {
		return nil, err
	}
	// Nil out the V2 values, clients should know to not request V1 objects
	// after Prague.
	for i := range bodies {
		if bodies[i] != nil {
			bodies[i].Deposits = nil
		}
	}
	return bodies, nil
}

// GetPayloadBodiesByRangeV2 implements engine_getPayloadBodiesByRangeV1 which allows for retrieval of a range
// of block bodies by the engine api.
func (api *ConsensusAPI) GetPayloadBodiesByRangeV2(start, count hexutil.Uint64) ([]*engine.ExecutionPayloadBody, error) {
	return api.getBodiesByRange(start, count)
}

func (api *ConsensusAPI) getBodiesByRange(start, count hexutil.Uint64) ([]*engine.ExecutionPayloadBody, error) {
	if start == 0 || count == 0 {
		return nil, engine.InvalidParams.With(fmt.Errorf("invalid start or count, start: %v count: %v", start, count))
	}
	if count > 1024 {
		return nil, engine.TooLargeRequest.With(fmt.Errorf("requested count too large: %v", count))
	}
	// limit count up until current
	current := api.eth.BlockChain().CurrentBlock().Number.Uint64()
	last := uint64(start) + uint64(count) - 1
	if last > current {
		last = current
	}
	bodies := make([]*engine.ExecutionPayloadBody, 0, uint64(count))
	for i := uint64(start); i <= last; i++ {
		block := api.eth.BlockChain().GetBlockByNumber(i)
		bodies = append(bodies, getBody(block))
	}
	return bodies, nil
}

func getBody(block *types.Block) *engine.ExecutionPayloadBody {
	if block == nil {
		return nil
	}

	var (
		body            = block.Body()
		txs             = make([]hexutil.Bytes, len(body.Transactions))
		withdrawals     = body.Withdrawals
		depositRequests types.Deposits
	)

	for j, tx := range body.Transactions {
		txs[j], _ = tx.MarshalBinary()
	}

	// Post-shanghai withdrawals MUST be set to empty slice instead of nil
	if withdrawals == nil && block.Header().WithdrawalsHash != nil {
		withdrawals = make([]*types.Withdrawal, 0)
	}

	if block.Header().RequestsHash != nil {
		// TODO: this isn't future proof because we can't determine if a request
		// type has activated yet or if there are just no requests of that type from
		// only the block.
		for _, req := range block.Requests() {
			if d, ok := req.Inner().(*types.Deposit); ok {
				depositRequests = append(depositRequests, d)
			}
		}
	}

	return &engine.ExecutionPayloadBody{
		TransactionData: txs,
		Withdrawals:     withdrawals,
		Deposits:        depositRequests,
	}
}

func (api *ConsensusAPI) NewFragV0(frag engine.SignedNewFrag) (string, error) {
	log.Info("new frag received", "forBlock", frag.Frag.BlockNumber, "current", api.eth.BlockChain().CurrentBlock().Number, "frag", frag.Frag)

	api.unsealedBlockLock.Lock()
	res, err := api.newFragV0(frag)
<<<<<<< HEAD
	api.unsealedBlockLock.Unlock()

	if err != nil {
		log.Error("newFragV0 failed", "error", err)
	}
=======
	if err != nil {
		log.Error("failed to insert new frag, discarding unsealed block", "error", err)
		api.eth.BlockChain().ResetCurrentUnsealedBlock()
	}
	api.unsealedBlockLock.Unlock()
>>>>>>> 67944495

	log.Info("new frag handled successfully")

	return res, err
}

func (api *ConsensusAPI) newFragV0(f engine.SignedNewFrag) (string, error) {
	ub := api.eth.BlockChain().CurrentUnsealedBlock()

	if err := api.ValidateNewFragV0(f, ub); err != nil {
<<<<<<< HEAD
		return engine.INVALID, err
	}

	log.Info("new frag validated", "forBlock", f.Frag.BlockNumber, "current", ub.Env.Number)

	err := api.eth.BlockChain().InsertNewFrag(f.Frag)

	log.Info("new frag inserted", "forBlock", f.Frag.BlockNumber, "current", ub.Env.Number)

=======
		log.Error("frag is invalid", "error", err)
		return engine.INVALID, err
	}

	log.Info("frag is valid", "forBlock", f.Frag.BlockNumber, "current", ub.Env.Number)

	err := api.eth.BlockChain().InsertNewFrag(f.Frag)
>>>>>>> 67944495
	if err != nil {
		log.Error("failed to insert new frag", "error", err)
		return engine.INVALID, fmt.Errorf("failed to insert new frag: %w", err)
	}

<<<<<<< HEAD
	if f.Frag.IsLast {
=======
	log.Info("frag inserted", "forBlock", f.Frag.BlockNumber, "current", ub.Env.Number)

	if f.Frag.IsLast {
		log.Info("last frag received, pre-sealing block")
>>>>>>> 67944495
		sealedBlock, err := engine.SealBlock(api.eth.BlockChain(), ub)
		if sealedBlock != nil {
			log.Info("block pre-sealed", "block", sealedBlock.Number(), "hash", sealedBlock.Hash())
		}
		if err != nil {
<<<<<<< HEAD
=======
			log.Error("failed to pre-seal block, discarding unsealed block", "error", err)
>>>>>>> 67944495
			return engine.INVALID, fmt.Errorf("failed to seal block: %w", err)
		}
	}

	// 4. Response (we still need to define how we'll response)
	// TODO: figure out if we want to respond with more data
	return engine.VALID, nil
}

func (api *ConsensusAPI) ValidateNewFragV0(frag engine.SignedNewFrag, currentUnsealedBlock *types.UnsealedBlock) error {
	// TODO: Validations
	// - Check signature (this won't be necessary if we agree on not receiving the envelope but its data)

	// Check that there's an unsealed block in progress
	if !types.IsOpened(currentUnsealedBlock) {
		return errors.New("new frag received but no unsealed block was opened")
	}

	// Check that the block number matches the unsealed block
	if frag.Frag.BlockNumber != currentUnsealedBlock.Env.Number {
		return fmt.Errorf("frag block number doesn't match opened unsealed block number, expected %d, received %d", currentUnsealedBlock.Env.Number, frag.Frag.BlockNumber)
	}

	// Check that the frag sequence number is the next one
	if !currentUnsealedBlock.IsNextFrag(&frag.Frag) {
		return fmt.Errorf("frag sequence number is not the next one, expected %d, received %d", *currentUnsealedBlock.LastSequenceNumber+1, frag.Frag.Seq)
	}

	return nil
}

func (api *ConsensusAPI) SealFragV0(seal engine.SignedSeal) (string, error) {
	log.Info("seal received", "forBlock", seal.Seal.BlockNumber, "current", api.eth.BlockChain().CurrentBlock().Number, "seal", seal.Seal)
<<<<<<< HEAD

	api.unsealedBlockLock.Lock()
	res, err := api.sealFragV0(seal)
	api.unsealedBlockLock.Unlock()
=======
>>>>>>> 67944495

	api.unsealedBlockLock.Lock()
	res, err := api.sealFragV0(seal)
	if err != nil {
<<<<<<< HEAD
		log.Error("SealFragV0 failed", "error", err)
=======
		log.Error("failed to seal block, discarding unsealed block", "error", err)
		api.eth.BlockChain().ResetCurrentUnsealedBlock()
>>>>>>> 67944495
	}
	api.unsealedBlockLock.Unlock()

	return res, err
}

func (api *ConsensusAPI) sealFragV0(seal engine.SignedSeal) (string, error) {
	preSealedBlock := api.eth.BlockChain().GetBlock(seal.Seal.BlockHash, seal.Seal.BlockNumber)
	if preSealedBlock == nil {
<<<<<<< HEAD
		return engine.INVALID, fmt.Errorf("block number %v not found", seal.Seal.BlockNumber)
=======
		return engine.INVALID, fmt.Errorf("pre-sealed block %v not found", seal.Seal.BlockNumber)
>>>>>>> 67944495
	}

	err := api.ValidateSealFragV0(preSealedBlock, seal)
	if err != nil {
		return engine.INVALID, err
	}

	if _, error := api.eth.BlockChain().SetCanonical(preSealedBlock); error != nil {
		return engine.INVALID, errors.New("cannot update canonical block")
	}

	api.eth.BlockChain().ResetCurrentUnsealedBlock()

	log.Info("block sealed", "block", preSealedBlock.Number(), "hash", preSealedBlock.Hash())

	return engine.VALID, nil
}

func (api *ConsensusAPI) ValidateSealFragV0(preSealedBlock *types.Block, seal engine.SignedSeal) error {
	if !types.IsOpened(api.eth.BlockChain().CurrentUnsealedBlock()) {
		return errors.New("no unsealed block in progress")
	}

	if preSealedBlock.Hash().Cmp(seal.Seal.BlockHash) != 0 {
		return fmt.Errorf("block hash mismatch, expected %v, got %v", preSealedBlock.Hash(), seal.Seal.BlockHash)
	}

	if preSealedBlock.ParentHash().Cmp(seal.Seal.ParentHash) != 0 {
		return fmt.Errorf("parent hash mismatch, expected %v, got %v", preSealedBlock.ParentHash(), seal.Seal.ParentHash)
	}

	if preSealedBlock.Root().Cmp(seal.Seal.StateRoot) != 0 {
		return fmt.Errorf("state root mismatch, expected %v, got %v", preSealedBlock.Root(), seal.Seal.StateRoot)
	}

	if preSealedBlock.TxHash().Cmp(seal.Seal.TransactionsRoot) != 0 {
		return fmt.Errorf("transactions root mismatch, expected %v, got %v", preSealedBlock.TxHash(), seal.Seal.TransactionsRoot)
	}

	if preSealedBlock.ReceiptHash().Cmp(seal.Seal.ReceiptsRoot) != 0 {
		return fmt.Errorf("receipts root mismatch, expected %v, got %v", preSealedBlock.ReceiptHash(), seal.Seal.ReceiptsRoot)
	}

	if preSealedBlock.GasUsed() != seal.Seal.GasUsed {
		return fmt.Errorf("gas used mismatch, expected %v, got %v", preSealedBlock.GasUsed(), seal.Seal.GasUsed)
	}

	if preSealedBlock.GasLimit() != seal.Seal.GasLimit {
		return fmt.Errorf("gas limit mismatch, expected %v, got %v", preSealedBlock.GasLimit(), seal.Seal.GasLimit)
	}

	if len(api.eth.BlockChain().CurrentUnsealedBlock().Frags) != int(seal.Seal.TotalFrags) {
		return fmt.Errorf("total frags mismatch, expected %v, got %v", len(api.eth.BlockChain().CurrentUnsealedBlock().Frags), seal.Seal.TotalFrags)
	}

	return nil
}

func (api *ConsensusAPI) EnvV0(env engine.SignedEnv) (string, error) {
	log.Info("env received", "forBlock", env.Env.Number, "current", api.eth.BlockChain().CurrentBlock().Number, "env", env.Env)

	api.unsealedBlockLock.Lock()
	res, err := api.envV0(env)
<<<<<<< HEAD
	api.unsealedBlockLock.Unlock()

	if err != nil {
=======
	if err != nil {
		log.Error("failed to open unsealed block, discarding unsealed block", "error", err)
		api.eth.BlockChain().ResetCurrentUnsealedBlock()
>>>>>>> 67944495
		log.Error("EnvV0 failed", "error", err)
	}
	api.unsealedBlockLock.Unlock()

	log.Info("env handled successfully")

<<<<<<< HEAD
	log.Info("env handled successfully")

=======
>>>>>>> 67944495
	return res, err
}

func (api *ConsensusAPI) envV0(env engine.SignedEnv) (string, error) {
	if err := api.ValidateEnvV0(env); err != nil {
		return engine.INVALID, err
	}

	unsealedBlock := types.NewUnsealedBlock((*types.Env)(&env.Env))
	if unsealedBlock == nil {
		return engine.INVALID, errors.New("nil unsealed block")
	}
	log.Info("opened a new unsealed block", "block", unsealedBlock.Env.Number)

	err := api.eth.BlockChain().SetCurrentUnsealedBlock(unsealedBlock)
	if err != nil {
		return engine.INVALID, err
	}

	log.Info("unsealed block set successfully")

	return engine.VALID, err
}

func (api *ConsensusAPI) ValidateEnvV0(env engine.SignedEnv) error {
	parent := api.eth.BlockChain().GetBlockByHash(env.Env.ParentHash)

	if parent == nil {
		return errors.New("there's no parent block")
	}

	parentHeader := parent.Header()

	// Check that there's no unsealed block in progress
	if api.eth.BlockChain().CurrentUnsealedBlock() != nil {
		return errors.New("cannot open a new unsealed block while there's one already in progress")
	}

	expectedBlockNumber := parentHeader.Number.Uint64() + 1

	// Check the block number
	if env.Env.Number != expectedBlockNumber {
		return fmt.Errorf("env block number doesn't match expected block number, expected %d, received %d", expectedBlockNumber, env.Env.Number)
	}

	// Check the timestamp
	if env.Env.Timestamp < parentHeader.Time {
		return fmt.Errorf("env timestamp is lower than parent block timestamp, parent timestamp %d, env timestamp %d", parentHeader.Time, env.Env.Timestamp)
	}

	return nil
}<|MERGE_RESOLUTION|>--- conflicted
+++ resolved
@@ -1343,19 +1343,11 @@
 
 	api.unsealedBlockLock.Lock()
 	res, err := api.newFragV0(frag)
-<<<<<<< HEAD
-	api.unsealedBlockLock.Unlock()
-
-	if err != nil {
-		log.Error("newFragV0 failed", "error", err)
-	}
-=======
 	if err != nil {
 		log.Error("failed to insert new frag, discarding unsealed block", "error", err)
 		api.eth.BlockChain().ResetCurrentUnsealedBlock()
 	}
 	api.unsealedBlockLock.Unlock()
->>>>>>> 67944495
 
 	log.Info("new frag handled successfully")
 
@@ -1366,17 +1358,6 @@
 	ub := api.eth.BlockChain().CurrentUnsealedBlock()
 
 	if err := api.ValidateNewFragV0(f, ub); err != nil {
-<<<<<<< HEAD
-		return engine.INVALID, err
-	}
-
-	log.Info("new frag validated", "forBlock", f.Frag.BlockNumber, "current", ub.Env.Number)
-
-	err := api.eth.BlockChain().InsertNewFrag(f.Frag)
-
-	log.Info("new frag inserted", "forBlock", f.Frag.BlockNumber, "current", ub.Env.Number)
-
-=======
 		log.Error("frag is invalid", "error", err)
 		return engine.INVALID, err
 	}
@@ -1384,29 +1365,21 @@
 	log.Info("frag is valid", "forBlock", f.Frag.BlockNumber, "current", ub.Env.Number)
 
 	err := api.eth.BlockChain().InsertNewFrag(f.Frag)
->>>>>>> 67944495
 	if err != nil {
 		log.Error("failed to insert new frag", "error", err)
 		return engine.INVALID, fmt.Errorf("failed to insert new frag: %w", err)
 	}
 
-<<<<<<< HEAD
-	if f.Frag.IsLast {
-=======
 	log.Info("frag inserted", "forBlock", f.Frag.BlockNumber, "current", ub.Env.Number)
 
 	if f.Frag.IsLast {
 		log.Info("last frag received, pre-sealing block")
->>>>>>> 67944495
 		sealedBlock, err := engine.SealBlock(api.eth.BlockChain(), ub)
 		if sealedBlock != nil {
 			log.Info("block pre-sealed", "block", sealedBlock.Number(), "hash", sealedBlock.Hash())
 		}
 		if err != nil {
-<<<<<<< HEAD
-=======
 			log.Error("failed to pre-seal block, discarding unsealed block", "error", err)
->>>>>>> 67944495
 			return engine.INVALID, fmt.Errorf("failed to seal block: %w", err)
 		}
 	}
@@ -1440,23 +1413,12 @@
 
 func (api *ConsensusAPI) SealFragV0(seal engine.SignedSeal) (string, error) {
 	log.Info("seal received", "forBlock", seal.Seal.BlockNumber, "current", api.eth.BlockChain().CurrentBlock().Number, "seal", seal.Seal)
-<<<<<<< HEAD
-
-	api.unsealedBlockLock.Lock()
-	res, err := api.sealFragV0(seal)
-	api.unsealedBlockLock.Unlock()
-=======
->>>>>>> 67944495
 
 	api.unsealedBlockLock.Lock()
 	res, err := api.sealFragV0(seal)
 	if err != nil {
-<<<<<<< HEAD
-		log.Error("SealFragV0 failed", "error", err)
-=======
 		log.Error("failed to seal block, discarding unsealed block", "error", err)
 		api.eth.BlockChain().ResetCurrentUnsealedBlock()
->>>>>>> 67944495
 	}
 	api.unsealedBlockLock.Unlock()
 
@@ -1466,11 +1428,7 @@
 func (api *ConsensusAPI) sealFragV0(seal engine.SignedSeal) (string, error) {
 	preSealedBlock := api.eth.BlockChain().GetBlock(seal.Seal.BlockHash, seal.Seal.BlockNumber)
 	if preSealedBlock == nil {
-<<<<<<< HEAD
-		return engine.INVALID, fmt.Errorf("block number %v not found", seal.Seal.BlockNumber)
-=======
 		return engine.INVALID, fmt.Errorf("pre-sealed block %v not found", seal.Seal.BlockNumber)
->>>>>>> 67944495
 	}
 
 	err := api.ValidateSealFragV0(preSealedBlock, seal)
@@ -1534,26 +1492,15 @@
 
 	api.unsealedBlockLock.Lock()
 	res, err := api.envV0(env)
-<<<<<<< HEAD
-	api.unsealedBlockLock.Unlock()
-
-	if err != nil {
-=======
 	if err != nil {
 		log.Error("failed to open unsealed block, discarding unsealed block", "error", err)
 		api.eth.BlockChain().ResetCurrentUnsealedBlock()
->>>>>>> 67944495
 		log.Error("EnvV0 failed", "error", err)
 	}
 	api.unsealedBlockLock.Unlock()
 
 	log.Info("env handled successfully")
 
-<<<<<<< HEAD
-	log.Info("env handled successfully")
-
-=======
->>>>>>> 67944495
 	return res, err
 }
 

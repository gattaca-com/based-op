--- conflicted
+++ resolved
@@ -1349,33 +1349,21 @@
 	// Check that there's an unsealed block in progress
 	if !types.IsOpened(currentUnsealedBlock) {
 		error := errors.New("new frag received but no unsealed block was opened")
-<<<<<<< HEAD
-		log.Error(error.Error())
-=======
 		log.Error("NewFragV0 failed", "error", error.Error())
->>>>>>> c0ab8ba4
 		return engine.INVALID, error
 	}
 
 	// Check that the block number matches the unsealed block
 	if frag.Frag.BlockNumber != currentUnsealedBlock.Env.Number {
 		error := fmt.Errorf("frag block number doesn't match opened unsealed block number, expected %d, received %d", currentUnsealedBlock.Env.Number, frag.Frag.BlockNumber)
-<<<<<<< HEAD
-		log.Error(error.Error())
-=======
 		log.Error("NewFragV0 failed", "error", error.Error())
->>>>>>> c0ab8ba4
 		return engine.INVALID, error
 	}
 
 	// Check that the frag sequence number is the next one
 	if !currentUnsealedBlock.IsNextFrag(&frag.Frag) {
 		error := fmt.Errorf("frag sequence number is not the next one, expected %d, received %d", *currentUnsealedBlock.LastSequenceNumber+1, frag.Frag.Seq)
-<<<<<<< HEAD
-		log.Error(error.Error())
-=======
 		log.Error("NewFragV0 failed", "error", error.Error())
->>>>>>> c0ab8ba4
 		return engine.INVALID, error
 	}
 
@@ -1387,10 +1375,7 @@
 
 	if err != nil {
 		error := fmt.Errorf("failed to insert new frag: %w", err)
-<<<<<<< HEAD
-=======
 		log.Error("newFragV0 failed", "error", error)
->>>>>>> c0ab8ba4
 		return engine.INVALID, error
 	}
 
@@ -1473,22 +1458,14 @@
 
 	if parent == nil {
 		error := errors.New("there's no parent block")
-<<<<<<< HEAD
-		log.Error(error.Error())
-=======
 		log.Error("EnvV0 failed", "error", error.Error())
->>>>>>> c0ab8ba4
 		return engine.INVALID, error
 	}
 
 	// Check that there's no unsealed block in progress
 	if api.eth.BlockChain().CurrentUnsealedBlock() != nil {
 		error := errors.New("cannot open a new unsealed block while there's one already in progress")
-<<<<<<< HEAD
-		log.Error(error.Error())
-=======
 		log.Error("EnvV0 failed", "error", error.Error())
->>>>>>> c0ab8ba4
 		return engine.INVALID, error
 	}
 
@@ -1497,22 +1474,14 @@
 	// Check the block number
 	if env.Env.Number != expectedBlockNumber {
 		error := fmt.Errorf("env block number doesn't match expected block number, expected %d, received %d", expectedBlockNumber, env.Env.Number)
-<<<<<<< HEAD
-		log.Error(error.Error())
-=======
 		log.Error("EnvV0 failed", "error", error.Error())
->>>>>>> c0ab8ba4
 		return engine.INVALID, error
 	}
 
 	// Check the timestamp
 	if env.Env.Timestamp < parent.Time {
 		error := fmt.Errorf("env timestamp is lower than parent block timestamp, parent timestamp %d, env timestamp %d", parent.Time, env.Env.Timestamp)
-<<<<<<< HEAD
-		log.Error(error.Error())
-=======
 		log.Error("EnvV0 failed", "error", error.Error())
->>>>>>> c0ab8ba4
 		return engine.INVALID, error
 	}
 
@@ -1520,24 +1489,10 @@
 }
 
 func (api *ConsensusAPI) envV0(env engine.SignedEnv) (string, error) {
-<<<<<<< HEAD
-	blockEnv := (*types.Env)(&env.Env)
-	if blockEnv == nil {
-		error := errors.New("nil env")
-		log.Error(error.Error())
-		return engine.INVALID, error
-	}
-
-	unsealedBlock := types.NewUnsealedBlock((*types.Env)(&env.Env))
-	if unsealedBlock == nil {
-		error := errors.New("nil unsealed block")
-		log.Error(error.Error())
-=======
 	unsealedBlock := types.NewUnsealedBlock((*types.Env)(&env.Env))
 	if unsealedBlock == nil {
 		error := errors.New("nil unsealed block")
 		log.Error("envV0 failed", "error", error.Error())
->>>>>>> c0ab8ba4
 		return engine.INVALID, error
 	}
 

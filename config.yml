--- conflicted
+++ resolved
@@ -18,14 +18,9 @@
       mev_type: based-portal
       mev_params:
         based_portal_image: based_portal_local
-<<<<<<< HEAD
         gateway_image: based_gateway_local
-        # builder_host: "172.17.0.1"
+        # builder_host: "host.docker.internal"
         # builder_port: "9997"
-=======
-        builder_host: "host.docker.internal"
-        builder_port: "9997"
->>>>>>> 0f47cf60
       additional_services:
         - blockscout
 

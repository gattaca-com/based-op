optimism_package:
  chains:
    - participants:
        # Vanilla Stack (OP-Node, OP-EL) for the Sequencer
        - el_type: op-reth
          cl_type: op-node
          cl_image: us-docker.pkg.dev/oplabs-tools-artifacts/images/op-node:latest
        # Follower Node Stack (BOP-Node, BOP-EL)
<<<<<<< HEAD
        # - el_type: op-geth
        #   el_image: based_op_geth
        #   cl_type: op-node
        #   cl_image: based_op_node
        #   cl_extra_params:
        #     - --rpc.enable-based
=======
        - el_type: op-geth
          el_image: based_op_geth
          el_extra_params:
            - --rollup.sequencerhttp
            - http://host.docker.internal:9997
          cl_type: op-node
          cl_image: based_op_node
          cl_extra_params:
            - --rpc.enable-based
>>>>>>> 23727b38
      mev_type: based-portal
      mev_params:
        based_portal_image: based_portal_local
        builder_host: "172.17.0.1"
        builder_port: "9997"
      additional_services:
        - blockscout

ethereum_package:
  participants:
    - el_type: geth
      # This is fixed because v1.15.0 (latest) introduces braking changes
      el_image: ethereum/client-go:v1.14.13<|MERGE_RESOLUTION|>--- conflicted
+++ resolved
@@ -6,14 +6,6 @@
           cl_type: op-node
           cl_image: us-docker.pkg.dev/oplabs-tools-artifacts/images/op-node:latest
         # Follower Node Stack (BOP-Node, BOP-EL)
-<<<<<<< HEAD
-        # - el_type: op-geth
-        #   el_image: based_op_geth
-        #   cl_type: op-node
-        #   cl_image: based_op_node
-        #   cl_extra_params:
-        #     - --rpc.enable-based
-=======
         - el_type: op-geth
           el_image: based_op_geth
           el_extra_params:
@@ -23,7 +15,6 @@
           cl_image: based_op_node
           cl_extra_params:
             - --rpc.enable-based
->>>>>>> 23727b38
       mev_type: based-portal
       mev_params:
         based_portal_image: based_portal_local

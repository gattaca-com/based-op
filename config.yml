optimism_package:
  chains:
    - participants:
        - el_type: op-geth
          cl_type: op-node
          # cl_extra_params: [--rpc.based]
      mev_type: based-portal
      mev_params:
        based_portal_image: based_portal_local
        builder_host: "172.17.0.1"
        builder_port: "9997"
      additional_services:
<<<<<<< HEAD
        - rollup-boost
=======
        - blockscout
>>>>>>> edbfbdf7
<|MERGE_RESOLUTION|>--- conflicted
+++ resolved
@@ -10,8 +10,4 @@
         builder_host: "172.17.0.1"
         builder_port: "9997"
       additional_services:
-<<<<<<< HEAD
-        - rollup-boost
-=======
-        - blockscout
->>>>>>> edbfbdf7
+        - blockscout